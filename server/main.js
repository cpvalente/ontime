const {
  app,
  BrowserWindow,
  Menu,
  globalShortcut,
  Tray,
  dialog,
  ipcMain,
  shell,
  Notification,
} = require('electron');
const path = require('path');
const electronConfig = require('./electron.config');
<<<<<<< HEAD
if (process.env.NODE_ENV === undefined) {
  process.env.NODE_ENV = 'production';
}
const isProduction = process.env.NODE_ENV === 'production';
=======

// environment vars
const env = process.env.NODE_ENV || 'production';
const isProduction = env === 'production';
const isMac = process.platform === 'darwin';
const isWindows = process.platform === 'win32';

// path to server
const nodePath = isProduction
  ? path.join('file://', __dirname, '../', 'extraResources', 'src/app.js')
  : path.join('file://', __dirname, 'src/app.js');

// path to icons
const trayIcon = path.join(__dirname, './assets/background.png');
const appIcon = path.join(__dirname, './assets/logo.png');
>>>>>>> dfef6d4e

let loaded = 'Nothing loaded';
let isQuitting = false;

<<<<<<< HEAD
const nodePath = isProduction
  ? path.join('file://', __dirname, '../', 'extraResources', 'src/app.js')
  : path.join('file://', __dirname, 'src/app.js');

=======
>>>>>>> dfef6d4e
(async () => {
  try {
    const { startServer, startOSCServer } = await import(nodePath);
    // Start express server
    loaded = await startServer();

    // Start OSC Server
    await startOSCServer();
  } catch (error) {
    console.log(error);
    loaded = error;
  }
})();

/**
 * @description utility function to create a notification
 * @param title
 * @param text
 */
function showNotification(title, text) {
  new Notification({
    title: title,
    body: text,
    silent: true,
  }).show();
}

function appShutdown() {
  // terminate node service
  (async () => {
    const { shutdown } = await import(nodePath);
    // Shutdown service
    await shutdown();
  })();

  isQuitting = true;
  tray.destroy();
  win.destroy();
  app.quit();
}

function askToQuit() {
  win.show();
  win.focus();
  win.send('user-request-shutdown');
}

let win;
let splash;
let tray = null;

// Ensure there isn't another instance of the app running already
const lock = app.requestSingleInstanceLock();

if (!lock) {
  dialog.showErrorBox('Multiple instances', 'An instance if the App is already running.');
  app.quit();
} else {
  app.on('second-instance', () => {
    // Someone tried to run a second instance, we should focus our window.
    if (win) {
      if (win.isMinimized()) win.restore();
      win.show();
      win.focus();
    }
  });
}

function createWindow() {
  splash = new BrowserWindow({
    width: 333,
    height: 333,
    transparent: true,
    icon: appIcon,
    resizable: false,
    frame: false,
    alwaysOnTop: true,
    focusable: false,
    skipTaskbar: true,
  });
  splash.setIgnoreMouseEvents(true);
  splash.loadURL(`file://${__dirname}/electron/splash/splash.html`);

  win = new BrowserWindow({
    width: 1920,
    height: 1000,
    minWidth: 525,
    minHeight: 405,
    maxWidth: 1920,
    maxHeight: 1440,
    backgroundColor: '#202020',
    icon: appIcon,
    show: false,
    textAreasAreResizable: false,
    enableWebSQL: false,
    darkTheme: true,
    webPreferences: {
      preload: path.join(__dirname, './electron/preload.js'),
      nodeIntegration: true,
      contextIsolation: false,
      enableRemoteModule: true,
    },
  });

  win.setMenu(null);
}

app.disableHardwareAcceleration();
app.whenReady().then(() => {
  // Set app title in windows
  if (isWindows) {
    app.setAppUserModelId(app.name);
  }

  createWindow();

  // register global shortcuts
  // (available regardless of whether app is in focus)
  // bring focus to window
  globalShortcut.register('Alt+1', () => {
    win.show();
    win.focus();
  });

  // give the nodejs server some time
  setTimeout(() => {
    // Load page served by node
    const reactApp = isProduction
      ? electronConfig.reactAppUrl.production
      : electronConfig.reactAppUrl.development;

    win.loadURL(reactApp).then(() => {
      win.webContents.setBackgroundThrottling(false);

      win.show();
      win.focus();

      splash.destroy();

      if (typeof loaded === 'string') {
        tray.setToolTip(loaded);
      } else {
        tray.setToolTip('Initialising error: please restart ontime');
      }
    });
  }, electronConfig.appIni.mainWindowWait);
<<<<<<< HEAD
=======

  // recreate window if no others open
  app.on('activate', () => {
    win.show();
  });
>>>>>>> dfef6d4e

  // Hide on close
  win.on('close', function (event) {
    event.preventDefault();
    if (!isQuitting) {
      showNotification('Window Closed', 'App running in background');
      win.hide();
    }
  });

  // create tray
  tray = new Tray(trayIcon);

  // Define context menu
  const trayMenuTemplate = [
    {
      label: 'Show App (Alt + 1)',
      click: () => {
        win.show();
        win.focus();
      },
    },
    {
      label: 'Shutdown',
      click: () => askToQuit(),
    },
  ];

  const trayContextMenu = Menu.buildFromTemplate(trayMenuTemplate);
  tray.setContextMenu(trayContextMenu);
});

const template = [
  ...(isMac
    ? [
        {
          label: 'Ontime',
          submenu: [
            { role: 'about' },
            { type: 'separator' },
            { role: 'hide' },
            { role: 'hideOthers' },
            { role: 'unhide' },
            { type: 'separator' },
            {
              label: 'quit',
              click: () => askToQuit(),
              accelerator: 'Cmd+Q',
            },
          ],
        },
      ]
    : []),
  {
    label: 'File',
    submenu: [isMac ? { role: 'close' } : { role: 'quit' }],
  },
  {
    label: 'Edit',
    submenu: [
      { role: 'undo' },
      { role: 'redo' },
      { type: 'separator' },
      { role: 'cut' },
      { role: 'copy' },
      { role: 'paste' },
      ...(isMac
        ? [
            { role: 'pasteAndMatchStyle' },
            { role: 'delete' },
            { role: 'selectAll' },
            { type: 'separator' },
            {
              label: 'Speech',
              submenu: [{ role: 'startSpeaking' }, { role: 'stopSpeaking' }],
            },
          ]
        : [{ role: 'delete' }, { type: 'separator' }, { role: 'selectAll' }]),
    ],
  },
  {
    label: 'Views',
    submenu: [
      {
        label: 'Ontime Views (opens in browser)',
        submenu: [
          {
            label: 'Timer',
            accelerator: 'CmdOrCtrl+V',
            click: async () => {
              await shell.openExternal('http://localhost:4001/timer');
            },
          },
          {
            label: 'Clock',
            click: async () => {
              await shell.openExternal('http://localhost:4001/clock');
            },
          },
          {
            label: 'Minimal Timer',
            click: async () => {
              await shell.openExternal('http://localhost:4001/minimal');
            },
          },
          {
            label: 'Backstage',
            click: async () => {
              await shell.openExternal('http://localhost:4001/backstage');
            },
          },
          {
            label: 'Public',
            click: async () => {
              await shell.openExternal('http://localhost:4001/public');
            },
          },
          {
            label: 'Lower Thirds',
            click: async () => {
              await shell.openExternal('http://localhost:4001/lower');
            },
          },

          {
            label: 'PiP',
            click: async () => {
              await shell.openExternal('http://localhost:4001/pip');
            },
          },
          {
            label: 'Studio Clock',
            click: async () => {
              await shell.openExternal('http://localhost:4001/studio');
            },
          },
          {
            label: 'Countdown',
            click: async () => {
              await shell.openExternal('http://localhost:4001/countdown');
            },
          },
          { type: 'separator' },
          {
            label: 'Editor',
            click: async () => {
              await shell.openExternal('http://localhost:4001/editor');
            },
          },
          {
            label: 'Cuesheet',
            click: async () => {
              await shell.openExternal('http://localhost:4001/cuesheet');
            },
          },
        ],
      },
      { type: 'separator' },
      { role: 'forceReload' },
      { type: 'separator' },
      { role: 'resetZoom' },
      { role: 'zoomIn' },
      { role: 'zoomOut' },
    ],
  },
  {
    label: 'Window',
    submenu: [
      { role: 'minimize' },
      { role: 'zoom' },
      ...(isMac
        ? [{ type: 'separator' }, { role: 'front' }, { type: 'separator' }, { role: 'window' }]
        : [{ role: 'close' }]),
    ],
  },
  {
    role: 'help',
    submenu: [
      {
        label: 'See on github',
        click: async () => {
          await shell.openExternal('https://github.com/cpvalente/ontime');
        },
      },
      {
        label: 'Online documentation',
        click: async () => {
          await shell.openExternal('https://cpvalente.gitbook.io/ontime/');
        },
      },
    ],
  },
];

const menu = Menu.buildFromTemplate(template);
Menu.setApplicationMenu(menu);

app.on('closed', (event) => {
  console.log(3, event);
});

app.on('window-all-closed', (event) => {
  console.log(1, event);
});

app.on('window-all-closed', (event) => {
  console.log(2, event);
});

// unregister shortcuts before quitting
app.once('will-quit', () => {
  console.log(4);
  globalShortcut.unregisterAll();
});

// Get messages from react
// Test message
ipcMain.on('test-message', (event, arg) => {
  showNotification('Test Message', 'test from react', arg);
});

// Ask for main window reload
// Test message
ipcMain.on('reload', () => {
  if (win) {
    win.reload();
  }
});

// Terminate
ipcMain.on('shutdown', () => {
  console.log('Got IPC shutdown');
  appShutdown();
});

// Window manipulation
ipcMain.on('set-window', (event, arg) => {
  console.log('Got IPC set-window', arg);

  if (arg === 'to-max') {
    // window full
    win.maximize();
  } else if (arg === 'to-tray') {
    // window to tray
    win.hide();
  } else if (arg === 'show-dev') {
    // Show dev tools
    win.webContents.openDevTools({ mode: 'detach' });
  }
});

// Open links external
ipcMain.on('send-to-link', (event, arg) => {
  console.log('Got IPC send-to-link', arg);

  // send to help URL
  if (arg === 'help') {
    shell.openExternal(electronConfig.externalUrls.help);
  } else {
    shell.openExternal(arg);
  }
});<|MERGE_RESOLUTION|>--- conflicted
+++ resolved
@@ -11,14 +11,7 @@
 } = require('electron');
 const path = require('path');
 const electronConfig = require('./electron.config');
-<<<<<<< HEAD
-if (process.env.NODE_ENV === undefined) {
-  process.env.NODE_ENV = 'production';
-}
-const isProduction = process.env.NODE_ENV === 'production';
-=======
-
-// environment vars
+
 const env = process.env.NODE_ENV || 'production';
 const isProduction = env === 'production';
 const isMac = process.platform === 'darwin';
@@ -32,18 +25,9 @@
 // path to icons
 const trayIcon = path.join(__dirname, './assets/background.png');
 const appIcon = path.join(__dirname, './assets/logo.png');
->>>>>>> dfef6d4e
-
 let loaded = 'Nothing loaded';
 let isQuitting = false;
 
-<<<<<<< HEAD
-const nodePath = isProduction
-  ? path.join('file://', __dirname, '../', 'extraResources', 'src/app.js')
-  : path.join('file://', __dirname, 'src/app.js');
-
-=======
->>>>>>> dfef6d4e
 (async () => {
   try {
     const { startServer, startOSCServer } = await import(nodePath);
@@ -190,14 +174,11 @@
       }
     });
   }, electronConfig.appIni.mainWindowWait);
-<<<<<<< HEAD
-=======
 
   // recreate window if no others open
   app.on('activate', () => {
     win.show();
   });
->>>>>>> dfef6d4e
 
   // Hide on close
   win.on('close', function (event) {
@@ -395,21 +376,8 @@
 const menu = Menu.buildFromTemplate(template);
 Menu.setApplicationMenu(menu);
 
-app.on('closed', (event) => {
-  console.log(3, event);
-});
-
-app.on('window-all-closed', (event) => {
-  console.log(1, event);
-});
-
-app.on('window-all-closed', (event) => {
-  console.log(2, event);
-});
-
 // unregister shortcuts before quitting
 app.once('will-quit', () => {
-  console.log(4);
   globalShortcut.unregisterAll();
 });
 
