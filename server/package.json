{
<<<<<<< HEAD
  "name": "ontime",
  "version": "0.1.0",
  "author": "Carlos Valente",
  "description": "Time keeping for live events",
  "main": "main.js",
=======
  "name": "passport-example",
  "version": "0.0.1",
  "description": "Example with Passport (http://www.passportjs.org/)",
  "type": "module",
>>>>>>> 6ad42dbb
  "dependencies": {
    "body-parser": "~1.19.0",
    "express": "~4.17.1",
    "express-session": "~1.17.1",
    "lowdb": "2.1.0",
    "multer": "^1.4.2",
    "nanoid": "^3.1.22",
    "node-osc": "6.0.2",
    "passport": "~0.4.1",
    "passport-local": "~1.0.0",
    "socket.io": "^4.0.0"
  },
  "devDependencies": {
    "@electron/remote": "^1.1.0",
    "concurrently": "^6.1.0",
    "electron": "^12.0.7",
    "electron-builder": "^22.11.3",
    "eslint": "^7.26.0",
    "eslint-config-airbnb": "^18.2.1",
    "eslint-plugin-import": "^2.22.1",
    "eslint-plugin-jsx-a11y": "^6.4.1",
    "eslint-plugin-react": "^7.23.2",
    "eslint-plugin-react-hooks": "^4.2.0",
    "eslint-plugin-simple-import-sort": "^7.0.0"
  },
  "scripts": {
<<<<<<< HEAD
    "nodestart": "node app.js",
    "start": "electron .",
    "pack": "electron-builder --dir",
    "dist": "electron-builder",
    "startall": "concurrently \"BROWSER=none yarn start\" \"wait-on http://localhost:3000 && electron .\""
  },
  "build": {
    "appId": "your.id",
    "mac": {
      "category": "your.app.category.type"
    },
    "files": [
      "**/*"
    ],
    "extraFiles": [
      {
        "from": "../client/build",
        "to": "resources/client/build",
        "filter": [
          "**/*"
        ]
      }
    ]
  },
  "postinstall": "electron-builder install-app-deps"
=======
    "start": "node src/app.js"
  }
>>>>>>> 6ad42dbb
}<|MERGE_RESOLUTION|>--- conflicted
+++ resolved
@@ -1,16 +1,10 @@
 {
-<<<<<<< HEAD
   "name": "ontime",
   "version": "0.1.0",
   "author": "Carlos Valente",
   "description": "Time keeping for live events",
+  "type": "module",
   "main": "main.js",
-=======
-  "name": "passport-example",
-  "version": "0.0.1",
-  "description": "Example with Passport (http://www.passportjs.org/)",
-  "type": "module",
->>>>>>> 6ad42dbb
   "dependencies": {
     "body-parser": "~1.19.0",
     "express": "~4.17.1",
@@ -37,7 +31,6 @@
     "eslint-plugin-simple-import-sort": "^7.0.0"
   },
   "scripts": {
-<<<<<<< HEAD
     "nodestart": "node app.js",
     "start": "electron .",
     "pack": "electron-builder --dir",
@@ -63,8 +56,4 @@
     ]
   },
   "postinstall": "electron-builder install-app-deps"
-=======
-    "start": "node src/app.js"
-  }
->>>>>>> 6ad42dbb
 }