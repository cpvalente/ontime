{
  "name": "ontime",
  "version": "0.1.0",
  "author": "Carlos Valente",
  "description": "Time keeping for live events",
  "repository": "https://github.com/cpvalente/ontime",
<<<<<<< HEAD
  "keywords": [ "lighdev", "ontime", "timer" ],
  "license": "lgpl-3.0",
=======
  "keywords": [
    "lighdev",
    "ontime",
    "timer"
  ],
  "license": "MIT",
>>>>>>> 9b2bd8ee
  "main": "main.js",
  "devDependencies": {
    "concurrently": "^6.1.0",
    "electron": "^13.1.2",
    "electron-builder": "^22.11.3",
    "eslint": "^7.26.0",
    "eslint-config-airbnb": "^18.2.1",
    "eslint-plugin-import": "^2.22.1",
    "eslint-plugin-jsx-a11y": "^6.4.1",
    "eslint-plugin-react": "^7.23.2",
    "eslint-plugin-react-hooks": "^4.2.0",
    "eslint-plugin-simple-import-sort": "^7.0.0",
    "jest": "^27.0.4"
  },
  "scripts": {
    "nodestart": "NODE_ENV=development node src/app.js",
    "test": "node --experimental-vm-modules node_modules/jest/bin/jest.js",
    "start": "NODE_ENV=development electron .",
    "pack": "electron-builder --dir",
    "dist": "electron-builder",
    "dist-win": "electron-builder --publish=never  --x64 --win",
    "dist-mac": "electron-builder --publish=never  --x64 --mac",
    "dist-all": "electron-builder -mw"
  },
  "build": {
    "productName": "ontime",
    "appId": "no.lightdev.ontime",
    "asar": true,
    "dmg": {
      "artifactName": "ontime-macOS.dmg",
      "icon": "icon.icns"
    },
    "mac": {
      "target": "dmg",
      "category": "public.app-category.productivity",
      "icon": "icon.icns"
    },
    "win": {
      "target": "nsis"
    },
    "nsis": {
      "artifactName": "ontime-win64.exe",
      "createDesktopShortcut": true,
      "createStartMenuShortcut": true,
      "deleteAppDataOnUninstall": true,
      "runAfterFinish": false,
      "installerIcon": "icon.ico"
    },
    "files": [
      "**/*",
      "assets/"
    ],
    "directories": {
      "buildResources": "./assets/"
    },
    "extraResources": [
      {
        "from": "../client/build",
        "to": "extraResources/client/build",
        "filter": [
          "**/*"
        ]
      },
      {
        "from": "src",
        "to": "extraResources/src",
        "filter": [
          "**/*"
        ]
      }
    ]
  },
  "postinstall": "electron-builder install-app-deps"
}<|MERGE_RESOLUTION|>--- conflicted
+++ resolved
@@ -4,17 +4,8 @@
   "author": "Carlos Valente",
   "description": "Time keeping for live events",
   "repository": "https://github.com/cpvalente/ontime",
-<<<<<<< HEAD
   "keywords": [ "lighdev", "ontime", "timer" ],
   "license": "lgpl-3.0",
-=======
-  "keywords": [
-    "lighdev",
-    "ontime",
-    "timer"
-  ],
-  "license": "MIT",
->>>>>>> 9b2bd8ee
   "main": "main.js",
   "devDependencies": {
     "concurrently": "^6.1.0",
