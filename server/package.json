{
  "name": "ontime",
<<<<<<< HEAD
  "version": "1.6.0-rc",
=======
  "version": "1.6.0",
>>>>>>> 06517770
  "author": "Carlos Valente",
  "description": "Time keeping for live events",
  "repository": "https://github.com/cpvalente/ontime",
  "keywords": [
    "lighdev",
    "ontime",
    "timer"
  ],
  "license": "AGPL-3.0-only",
  "main": "main.js",
  "devDependencies": {
    "cypress": "^9.6.0",
    "electron": "13.6.7",
    "electron-builder": "^23.0.3",
    "eslint": "^8.5.0",
    "eslint-config-prettier": "^8.3.0",
    "eslint-plugin-cypress": "^2.12.1",
    "eslint-plugin-prettier": "^4.0.0",
    "jest": "^28.0.3",
    "nodemon": "^2.0.15",
    "prettier": "^2.6.2",
    "start-server-and-test": "^1.14.0",
    "supertest": "^6.2.2"
  },
  "scripts": {
    "nodestart": "NODE_ENV=development node src/app.js",
    "setdb": "cp demo-db/db.json src/preloaded-db/db.json",
    "clean": "rm -rf ../client/build/ && rm -rf ../client/node_modules && rm -rf src/node_modules && rm -rf ./node_modules && rm -rf ./dist",
    "prep": "yarn clean && yarn setdb",
    "test": "node --experimental-vm-modules node_modules/jest/bin/jest.js",
    "start": "NODE_ENV=development electron .",
    "start:server": "nodemon --experimental-modules --es-module-specifier-resolution=node src/app.js",
    "cy:run": "cypress run",
    "cypress": "start-server-and-test start http://localhost:4001 cy:run",
    "pack": "electron-builder --dir",
    "dist": "electron-builder",
    "dist-win": "electron-builder --publish=never  --x64 --win",
    "dist-mac": "electron-builder --publish=never  --x64 --mac",
    "dist-linux": "electron-builder --publish=never  --x64 --linux",
    "dist-all": "electron-builder -mw"
  },
  "jest": {
    "testEnvironment": "node",
    "testPathIgnorePatterns": [
      "dist",
      "cypress"
    ]
  },
  "build": {
    "productName": "ontime",
    "appId": "no.lightdev.ontime",
    "asar": true,
    "dmg": {
      "artifactName": "ontime-macOS.dmg",
      "icon": "icon.icns"
    },
    "mac": {
      "target": "dmg",
      "category": "public.app-category.productivity",
      "icon": "icon.icns"
    },
    "win": {
      "target": "nsis"
    },
    "nsis": {
      "artifactName": "ontime-win64.exe",
      "oneClick": false,
      "allowToChangeInstallationDirectory": true,
      "allowElevation": true,
      "createDesktopShortcut": true,
      "createStartMenuShortcut": true,
      "deleteAppDataOnUninstall": true,
      "runAfterFinish": false,
      "installerIcon": "icon.ico",
      "installerSidebar": "ontime-install.bmp",
      "uninstallerSidebar": "ontime-uninstall.bmp"
    },
    "linux": {
      "target": "AppImage",
      "artifactName": "ontime-linux.AppImage"
    },
    "files": [
      "**/*",
      "assets/",
      "!**/{yarn.lock,yarn-error.log}",
      "!**/{test,tests,__test__,__tests__}",
      "!**/{mock,mocks,__mock__,__mocks__}",
      "!*{.spec.js,*.test.js}"
    ],
    "directories": {
      "buildResources": "./assets/"
    },
    "extraResources": [
      {
        "from": "../client/build",
        "to": "extraResources/client/build",
        "filter": [
          "**/*",
          "!**/{yarn.lock,yarn-error.log}",
          "!**/{test,tests,__test__,__tests__}",
          "!**/{mock,mocks,__mock__,__mocks__}"
        ]
      },
      {
        "from": "src",
        "to": "extraResources/src",
        "filter": [
          "**/*",
          "!**/{yarn.lock,yarn-error.log}",
          "!**/{test,tests,__test__,__tests__}",
          "!**/{mock,mocks,__mock__,__mocks__}"
        ]
      }
    ]
  },
  "postinstall": "electron-builder install-app-deps"
}<|MERGE_RESOLUTION|>--- conflicted
+++ resolved
@@ -1,10 +1,6 @@
 {
   "name": "ontime",
-<<<<<<< HEAD
-  "version": "1.6.0-rc",
-=======
-  "version": "1.6.0",
->>>>>>> 06517770
+  "version": "1.7.0",
   "author": "Carlos Valente",
   "description": "Time keeping for live events",
   "repository": "https://github.com/cpvalente/ontime",
