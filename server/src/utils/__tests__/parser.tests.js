import jest from 'jest-mock';
<<<<<<< HEAD
import { dbModel } from '../../models/dataModel.js';
import { isStringEmpty, parseExcel, parseJson, validateEvent } from '../parser.js';
=======
import { dbModelv1, dbModelv1 as dbModel } from '../../models/dataModel.js';
import { parseExcel_v1, parseJson_v1, validateEvent_v1 } from '../parser.js';
>>>>>>> dfef6d4e
import { makeString, validateDuration } from '../parserUtils.js';
import { parseAliases, parseUserFields, parseViews } from '../parserFunctions.js';

describe('refuses import of old / unknown versions', () => {
  test('a v1 file', () => {
    const testFile = {
      settings: {
        version: 1,
      },
    };
  });
});

describe('test json parser with valid def', () => {
  const testData = {
    rundown: [
      {
        title: 'Guest Welcoming',
        subtitle: '',
        presenter: '',
        note: '',
        timeStart: 31500000,
        timeEnd: 32400000,
        timeType: 'start-end',
        duration: 32400000 - 31500000,
        isPublic: false,
        colour: '',
        type: 'event',
        revision: 0,
        id: '4b31',
        user0: '',
        user1: '',
        user2: '',
        user3: '',
        user4: '',
        user5: '',
        user6: '',
        user7: '',
        user8: '',
        user9: '',
      },
      {
        title: 'Good Morning',
        subtitle: 'Days schedule',
        presenter: 'Carlos Valente',
        note: '',
        timeStart: 32400000,
        timeEnd: 36000000,
        timeType: 'start-end',
        duration: 36000000 - 32400000,
        isPublic: true,
        skip: true,
        colour: 'red',
        type: 'event',
        revision: 0,
        id: 'f24d',
        user0: '',
        user1: '',
        user2: '',
        user3: '',
        user4: '',
        user5: '',
        user6: '',
        user7: '',
        user8: '',
        user9: '',
      },
      {
        title: 'Stage 2 setup',
        subtitle: '',
        presenter: '',
        note: '',
        timeStart: 32400000,
        timeEnd: 37200000,
        timeType: 'start-end',
        duration: 37200000 - 32400000,
        isPublic: false,
        colour: '',
        type: 'event',
        revision: 0,
        id: 'bbc5',
        user0: '',
        user1: '',
        user2: '',
        user3: '',
        user4: '',
        user5: '',
        user6: '',
        user7: '',
        user8: '',
        user9: '',
      },
      {
        title: 'Working Procedures',
        subtitle: '',
        presenter: 'Filip Johansen',
        note: '',
        timeStart: 37200000,
        timeEnd: 39000000,
        timeType: 'start-end',
        duration: 39000000 - 37200000,
        isPublic: true,
        skip: false,
        colour: '',
        type: 'event',
        revision: 0,
        id: '5b3e',
      },
      {
        title: 'Lunch',
        subtitle: '',
        presenter: '',
        note: '',
        timeStart: 39600000,
        timeEnd: 45000000,
        timeType: 'start-end',
        duration: 37200000 - 32400000,
        isPublic: false,
        colour: '',
        type: 'event',
        revision: 0,
        id: '8e2c',
        user0: '',
        user1: '',
        user2: '',
        user3: '',
        user4: '',
        user5: '',
        user6: '',
        user7: '',
        user8: '',
        user9: '',
      },
      {
        title: 'A day being carlos',
        subtitle: 'My life in a song',
        presenter: 'Carlos Valente',
        note: '',
        timeStart: 46800000,
        timeEnd: 50400000,
        timeType: 'start-end',
        duration: 37200000 - 32400000,
        isPublic: true,
        colour: '',
        type: 'event',
        revision: 0,
        id: '08e9',
        user0: '',
        user1: '',
        user2: '',
        user3: '',
        user4: '',
        user5: '',
        user6: '',
        user7: '',
        user8: '',
        user9: '',
      },
      {
        title: 'Hamburgers and Cheese',
        subtitle: '... and other life questions',
        presenter: 'Filip Johansen',
        note: '',
        timeStart: 54000000,
        timeEnd: 57600000,
        timeType: 'start-end',
        duration: 37200000 - 32400000,
        isPublic: true,
        colour: '',
        type: 'event',
        revision: 0,
        id: 'e25a',
        user0: '',
        user1: '',
        user2: '',
        user3: '',
        user4: '',
        user5: '',
        user6: '',
        user7: '',
        user8: '',
        user9: '',
      },
    ],
    event: {
      title: 'This is a test definition',
      url: 'www.carlosvalente.com',
      publicInfo: 'WiFi: demoproject \nPassword: ontimeproject',
      backstageInfo: 'WiFi: demobackstage\nPassword: ontimeproject',
    },
    settings: {
      app: 'ontime',
      version: 2,
      timeFormat: '24',
    },
  };

  let parseResponse;

  beforeEach(async () => {
    parseResponse = await parseJson(testData);
  });

  it('has 7 events', () => {
    const length = parseResponse?.rundown.length;
    expect(length).toBe(7);
  });

  it('first event is as a match', () => {
    const first = parseResponse?.rundown[0];
    const expected = {
      title: 'Guest Welcoming',
      subtitle: '',
      presenter: '',
      note: '',
      timeStart: 31500000,
      timeEnd: 32400000,
      timeType: 'start-end',
      duration: 32400000 - 31500000,
      isPublic: false,
      skip: false,
      colour: '',
      type: 'event',
      revision: 0,
      id: '4b31',
      user0: '',
      user1: '',
      user2: '',
      user3: '',
      user4: '',
      user5: '',
      user6: '',
      user7: '',
      user8: '',
      user9: '',
    };
    expect(first).toStrictEqual(expected);
  });

  it('second event is as a match', () => {
    const second = parseResponse?.rundown[1];
    const expected = {
      title: 'Good Morning',
      subtitle: 'Days schedule',
      presenter: 'Carlos Valente',
      note: '',
      timeStart: 32400000,
      timeEnd: 36000000,
      timeType: 'start-end',
      duration: 36000000 - 32400000,
      isPublic: true,
      skip: true,
      colour: 'red',
      type: 'event',
      revision: 0,
      id: 'f24d',
      user0: '',
      user1: '',
      user2: '',
      user3: '',
      user4: '',
      user5: '',
      user6: '',
      user7: '',
      user8: '',
      user9: '',
    };
    expect(second).toStrictEqual(expected);
  });

  it('loaded event settings', () => {
    const eventTitle = parseResponse?.event?.title;
    expect(eventTitle).toBe('This is a test definition');
  });

  it('endMessage to exist but be empty', () => {
    const endMessage = parseResponse?.event?.endMessage;
    expect(endMessage).toBeDefined();
    expect(endMessage).toBe('');
  });

  it('settings are for right app and version', () => {
    const settings = parseResponse?.settings;
    expect(settings.app).toBe('ontime');
    expect(settings.version).toBe(2);
  });

  it('missing settings', () => {
    const settings = parseResponse?.settings;
    expect(settings.osc_port).toBeUndefined();
  });
});

describe('test parser edge cases', () => {
  it('generates missing ids', async () => {
    const testData = {
      rundown: [
        {
          title: 'Test Event',
          type: 'event',
        },
      ],
    };

    const parseResponse = await parseJson(testData);
    expect(parseResponse.rundown[0].id).toBeDefined();
  });

  it('detects duplicate Ids', async () => {
    console.log = jest.fn();
    const testData = {
      rundown: [
        {
          title: 'Test Event 1',
          type: 'event',
          id: '1',
        },
        {
          title: 'Test Event 2',
          type: 'event',
          id: '1',
        },
      ],
    };

    const parseResponse = await parseJson(testData);
    expect(console.log).toHaveBeenCalledWith('ERROR: ID collision on import, skipping');
    expect(parseResponse?.rundown.length).toBe(1);
  });

  it('handles incomplete datasets', async () => {
    console.log = jest.fn();
    const testData = {
      rundown: [
        {
          title: 'Test Event 1',
          id: '1',
        },
        {
          title: 'Test Event 2',
          id: '1',
        },
      ],
    };

    const parseResponse = await parseJson(testData);
    expect(console.log).toHaveBeenCalledWith('ERROR: undefined event type, skipping');
    expect(parseResponse?.rundown.length).toBe(0);
  });

  it('skips unknown app and version settings', async () => {
    console.log = jest.fn();
    const testData = {
      settings: {
        osc_port: 8888,
      },
    };

    await parseJson(testData);
    expect(console.log).toHaveBeenCalledWith('ERROR: unknown app version, skipping');
  });
});

describe('test corrupt data', () => {
  it('handles some empty events', async () => {
    const emptyEvents = {
      rundown: [
        {},
        {},
        {},
        {
          title: 'Test Event 1',
          type: 'event',
          id: '1',
        },
        {
          title: 'Test Event 2',
          type: 'event',
          id: '2',
        },
        {},
        {},
        {},
      ],
      event: {
        title: 'All about Carlos demo event',
        url: 'www.carlosvalente.com',
        publicInfo: 'WiFi: demoproject \nPassword: ontimeproject',
        backstageInfo: 'WiFi: demobackstage\nPassword: ontimeproject',
        endMessage: '',
      },
      settings: {
        app: 'ontime',
        version: 2,
        serverPort: 4001,
        lock: null,
        timeFormat: '24',
      },
    };

    const parsedDef = await parseJson(emptyEvents);
    expect(parsedDef.rundown.length).toBe(2);
  });

  it('handles all empty events', async () => {
    const emptyEvents = {
      rundown: [{}, {}, {}, {}, {}, {}, {}, {}],
      event: {
        title: 'All about Carlos demo event',
        url: 'www.carlosvalente.com',
        publicInfo: 'WiFi: demoproject \nPassword: ontimeproject',
        backstageInfo: 'WiFi: demobackstage\nPassword: ontimeproject',
        endMessage: '',
      },
      settings: {
        app: 'ontime',
        version: 2,
        serverPort: 4001,
        lock: null,
        timeFormat: '24',
      },
    };

    const parsedDef = await parseJson(emptyEvents);
    expect(parsedDef.rundown.length).toBe(0);
  });

  it('handles missing event data', async () => {
    const emptyEventData = {
      rundown: [{}, {}, {}, {}, {}, {}, {}, {}],
      event: {},
      settings: {
        app: 'ontime',
        version: 2,
        serverPort: 4001,
        lock: null,
        timeFormat: '24',
      },
    };

    const parsedDef = await parseJson(emptyEventData);
    expect(parsedDef.event).toStrictEqual(dbModel.event);
  });

  it('handles missing settings', async () => {
    const missingSettings = {
      rundown: [{}, {}, {}, {}, {}, {}, {}, {}],
      event: {},
      settings: {
        app: 'ontime',
        version: 2,
      },
    };

    const parsedDef = await parseJson(missingSettings);
    expect(parsedDef.settings).toStrictEqual(dbModel.settings);
  });

  it('fails with invalid JSON', async () => {
    console.log = jest.fn();
    const invalidJSON = 'some random dataset';
    const parsedDef = await parseJson(invalidJSON);
    expect(console.log).toHaveBeenCalledWith('ERROR: Invalid JSON format');
    expect(parsedDef).toBe(-1);
  });
});

describe('test event validator', () => {
  it('validates a good object', () => {
    const event = {
      title: 'test',
    };
    const validated = validateEvent(event);

    expect(validated).toEqual(
      expect.objectContaining({
        title: expect.any(String),
        subtitle: expect.any(String),
        presenter: expect.any(String),
        note: expect.any(String),
        timeStart: expect.any(Number),
        timeEnd: expect.any(Number),
        isPublic: expect.any(Boolean),
        skip: expect.any(Boolean),
        revision: expect.any(Number),
        type: expect.any(String),
        id: expect.any(String),
        colour: expect.any(String),
        user0: expect.any(String),
        user1: expect.any(String),
        user2: expect.any(String),
        user3: expect.any(String),
        user4: expect.any(String),
        user5: expect.any(String),
        user6: expect.any(String),
        user7: expect.any(String),
        user8: expect.any(String),
        user9: expect.any(String),
      }),
    );
  });

  it('fails an empty object', () => {
    const event = {};
    const validated = validateEvent(event);
    expect(validated).toEqual(null);
  });

  it('makes objects strings', () => {
    const event = {
      title: 2,
      subtitle: true,
      presenter: 3.2,
      note: '1899-12-30T08:00:10.000Z',
    };
    const validated = validateEvent(event);
    expect(typeof validated.title).toEqual('string');
    expect(typeof validated.subtitle).toEqual('string');
    expect(typeof validated.presenter).toEqual('string');
    expect(typeof validated.note).toEqual('string');
  });

  it('enforces numbers on times', () => {
    const event = {
      timeStart: false,
      timeEnd: '2',
    };
    const validated = validateEvent(event);
    expect(typeof validated.timeStart).toEqual('number');
    expect(validated.timeStart).toEqual(0);
    expect(typeof validated.timeEnd).toEqual('number');
    expect(validated.timeEnd).toEqual(0);
  });

  it('handles bad objects', () => {
    const event = {
      title: {},
    };
    const validated = validateEvent(event);
    expect(typeof validated.title).toEqual('string');
  });
});

describe('test makeString function', () => {
  it('converts variables to string', () => {
    let val = 2;
    let expected = '2';
    let converted = makeString(val);
    expect(converted).toBe(expected);

    val = 2.22222222;
    expected = '2.22222222';
    converted = makeString(val);
    expect(converted).toBe(expected);

    val = ['testing'];
    expected = 'testing';
    converted = makeString(val);
    expect(converted).toBe(expected);

    val = { doing: 'testing' };
    converted = makeString(val, 'fallback');
    expect(converted).toBe('fallback');
  });
});

describe('test parseExcel function', () => {
  it('parses the example file', async () => {
    const testdata = [
      ['Ontime ┬À Schedule Template'],
      [],
      ['Event Name', 'Test Event'],
      ['Event URL', 'www.carlosvalente.com'],
      ['Public Info', 'test public info'],
      ['Backstage Info', 'test backstage info'],
      ['End Message', 'test end message'],
      [],
      [],
      [
        'Time Start',
        'Time End',
        'Event Title',
        'Presenter Name',
        'Event Subtitle',
        'Is Public? (x)',
        'Skip? (x)',
        'Notes',
        'User0:test0',
        'User1:test1',
        'User2:test2',
        'User3:test3',
        'User4:test4',
        'User5:test5',
        'User6:test6',
        'user7:test7',
        'user8:test8',
        'user9:test9',
        'Colour',
      ],
      [
        '1899-12-30T07:00:00.000Z',
        '1899-12-30T08:00:10.000Z',
        'Guest Welcome',
        'Carlos',
        'Getting things started',
        'x',
        '',
        'Ballyhoo',
        '',
        '',
        '',
        '',
        'a0',
        'a1',
        'a2',
        'a3',
        'a4',
        'a5',
        'a6',
        'a7',
        'a8',
        'a9',
        'red',
      ],
      [
        '1899-12-30T08:00:00.000Z',
        '1899-12-30T08:30:00.000Z',
        'A song from the hearth',
        'Still Carlos',
        'Derailing early',
        '',
        '',
        'Rainbow chase',
        '',
        '',
        '',
        '',
        'b0',
        '',
        '',
        '',
        '',
        'b5',
        '',
        '',
        '',
        '',
        '#F00',
      ],
      [],
    ];

    const expectedParsedEvent = {
      title: 'Test Event',
      url: 'www.carlosvalente.com',
      publicInfo: 'test public info',
      backstageInfo: 'test backstage info',
      endMessage: 'test end message',
    };

    const expectedParsedRundown = [
      {
        timeStart: 25200000,
        timeEnd: 28810000,
        title: 'Guest Welcome',
        presenter: 'Carlos',
        subtitle: 'Getting things started',
        isPublic: true,
        skip: false,
        note: 'Ballyhoo',
        user0: 'a0',
        user1: 'a1',
        user2: 'a2',
        user3: 'a3',
        user4: 'a4',
        user5: 'a5',
        user6: 'a6',
        user7: 'a7',
        user8: 'a8',
        user9: 'a9',
        colour: 'red',
        type: 'event',
      },
      {
        timeStart: 28800000,
        timeEnd: 30600000,
        title: 'A song from the hearth',
        presenter: 'Still Carlos',
        subtitle: 'Derailing early',
        isPublic: false,
        skip: true,
        note: 'Rainbow chase',
        user0: 'b0',
        user5: 'b5',
        colour: '#F00',
        type: 'event',
      },
    ];

    const parsedData = await parseExcel(testdata);

    expect(parsedData.event).toStrictEqual(expectedParsedEvent);
    expect(parsedData.rundown).toBeDefined();
    expect(parsedData.rundown.title).toBe(expectedParsedRundown.title);
    expect(parsedData.rundown.presenter).toBe(expectedParsedRundown.presenter);
    expect(parsedData.rundown.subtitle).toBe(expectedParsedRundown.subtitle);
    expect(parsedData.rundown.isPublic).toBe(expectedParsedRundown.isPublic);
    expect(parsedData.rundown.skip).toBe(expectedParsedRundown.skip);
    expect(parsedData.rundown.note).toBe(expectedParsedRundown.note);
    expect(parsedData.rundown.type).toBe(expectedParsedRundown.type);
  });
});

describe('test aliases import', () => {
  it('imports a well defined alias', () => {
    const testData = {
      rundown: [],
      settings: {
        app: 'ontime',
        version: 2,
      },
      aliases: [
        {
          enabled: false,
          alias: 'testalias',
          pathAndParams: 'testpathAndParams',
        },
      ],
    };

    const parsed = parseAliases(testData);
    expect(parsed.length).toBe(1);

    // generates missing id
    expect(parsed[0].id).toBeDefined();
  });
});

describe('test userFields import', () => {
  const model = dbModel.userFields;
  it('imports a fully defined user fields', () => {
    const testUserFields = {
      user0: 'test0',
      user1: 'test1',
      user2: 'test2',
      user3: 'test3',
      user4: 'test4',
      user5: 'test5',
      user6: 'test6',
      user7: 'test7',
      user8: 'test8',
      user9: 'test9',
    };

    const testData = {
      rundown: [],
      settings: {
        app: 'ontime',
        version: 2,
      },
      userFields: testUserFields,
    };

    const parsed = parseUserFields(testData);
    expect(parsed).toStrictEqual(testUserFields);
  });

  it('imports a partially defined user fields', () => {
    const testUserFields = {
      user0: 'test0',
      user1: 'test1',
      user7: 'test7',
      user8: 'test8',
      user9: 'test9',
    };

    const expected = {
      ...model,
      ...testUserFields,
    };

    const testData = {
      rundown: [],
      settings: {
        app: 'ontime',
        version: 2,
      },
      userFields: testUserFields,
    };

    const parsed = parseUserFields(testData);
    expect(parsed).toStrictEqual(expected);
  });

  it('handles missing user fields', () => {
    const testData = {
      rundown: [],
      settings: {
        app: 'ontime',
        version: 2,
      },
    };

    const parsed = parseUserFields(testData);
    expect(parsed).toStrictEqual(model);
    expect(parsed).toStrictEqual(model);
  });

  it('ignores badly defined fields', () => {
    const testData = {
      rundown: [],
      settings: {
        app: 'ontime',
        version: 2,
      },
      userFields: {
        notThis: 'this shouldng be accepted',
        orThis: 'this neither',
      },
    };

    const parsed = parseUserFields(testData);
    expect(parsed).toStrictEqual(model);
  });
});

describe('test views import', () => {
  it('imports data from file', () => {
    const testData = {
      rundown: [],
      settings: {
        app: 'ontime',
        version: 2,
      },
      views: {
        overrideStyles: true,
      },
    };
    const parsed = parseViews(testData);
    expect(parsed).toStrictEqual(testData.views);
  });

  it('imports defaults to model', () => {
    const testData = {
      rundown: [],
      settings: {
        app: 'ontime',
        version: 2,
      },
    };
    const parsed = parseViews(testData, true);
    expect(parsed).toStrictEqual(dbModel.views);
  });
});

describe('test validateDuration()', () => {
  describe('handles valid inputs', () => {
    const valid = [
      { test: 'zero values', timeStart: 0, timeEnd: 0 },
      { test: 'end after start', timeStart: 0, timeEnd: 1 },
    ];

    valid.forEach((t) => {
      it(t.test, () => {
        const d = validateDuration(t.timeStart, t.timeEnd);
        expect(d).toBe(t.timeEnd - t.timeStart);
      });
    });
  });

  describe('handles edge cases', () => {
    // edge cases
    const testData = [
      { test: 'negative 0', timeStart: -0, timeEnd: -0, expected: 0 },
      { test: 'end before start', timeStart: 2, timeEnd: 1, expected: 0 },
    ];

    testData.forEach((t) => {
      it(t.test, () => {
        const d = validateDuration(t.timeStart, t.timeEnd);
        expect(d).toBe(t.expected);
      });
    });
  });
});<|MERGE_RESOLUTION|>--- conflicted
+++ resolved
@@ -1,11 +1,6 @@
 import jest from 'jest-mock';
-<<<<<<< HEAD
 import { dbModel } from '../../models/dataModel.js';
-import { isStringEmpty, parseExcel, parseJson, validateEvent } from '../parser.js';
-=======
-import { dbModelv1, dbModelv1 as dbModel } from '../../models/dataModel.js';
-import { parseExcel_v1, parseJson_v1, validateEvent_v1 } from '../parser.js';
->>>>>>> dfef6d4e
+import { parseExcel, parseJson, validateEvent } from '../parser.js';
 import { makeString, validateDuration } from '../parserUtils.js';
 import { parseAliases, parseUserFields, parseViews } from '../parserFunctions.js';
 
