// get environment vars
import 'dotenv/config';
import { sessionId, user } from './utils/analytics.js';
user.screenview('Node service', 'ontime').send();
user.event('NODE', 'started', 'starting node service').send();

// import config
import { config } from './config/config.js';

// init database
import { Low, JSONFile } from 'lowdb';

import path from 'path';
import { fileURLToPath } from 'url';
const __filename = fileURLToPath(import.meta.url);
const __dirname = path.dirname(__filename);

const env = process.env.NODE_ENV || 'prod';

const file = path.join(__dirname, 'data/', config.database.filename);
const adapter = new JSONFile(file);
export const db = new Low(adapter);

// dependencies
import { Client } from 'node-osc';
import express from 'express';
import http from 'http';
import cors from 'cors';
import { dbModel } from './models/dataModel.js';
import ua from 'universal-analytics';

// Read data from JSON file, this will set db.data content
await db.read();

// If file.json doesn't exist, db.data will be null
// Set default data
// db.data ||= { events: [] }; NODE v15 - v16
if (db.data == null) {
  db.data = dbModel;
  db.write();
}

// get data
export const data = db.data;

// Import Routes
import { router as eventsRouter } from './routes/eventsRouter.js';
import { router as eventRouter } from './routes/eventRouter.js';
import { router as ontimeRouter } from './routes/ontimeRouter.js';

// Global Objects
import { EventTimer } from './classes/EventTimer.js';

// Create express APP
const app = express();

// setup cors for all routes
app.use(cors());

// enable pre-flight cors
app.options('*', cors());

// Implement middleware
app.use(ua.middleware(process.env.ANALYTICS_ID, sessionId));
app.use(express.urlencoded({ extended: true }));
app.use(express.json({ limit: '1mb' }));

app.use('/uploads', express.static('uploads'));

// Implement route endpoints
app.use('/events', eventsRouter);
app.use('/event', eventRouter);
app.use('/ontime', ontimeRouter);

// serve react
app.use(
  express.static(
    path.join(__dirname, env == 'prod' ? '../' : '../../', 'client/build')
  )
);

app.get('*', (req, res) => {
  res.sendFile(
    path.resolve(
      __dirname,
      env == 'prod' ? '../' : '../../',
      'client',
      'build',
      'index.html'
    )
  );
});

// Implement route for errors
app.use((err, req, res, next) => {
  res.status(500).send(err.stack);
});

/***************  START SERVICES ***************/
/* Override config
 * ----------------
 *
 * Configuration of services comes from app general config
 * It can be overriden here by the settings in the db
 * It can also be overriden on call
 *
 */

const s = data.settings;

const oscIP = s.oscOutIP || config.osc.ipOut;
const oscOutPort = s.oscOutPort || config.osc.portOut;
const oscInPort = s.oscInPort || config.osc.port;

const serverPort = s.serverPort || config.server.port;

// Start OSC server
import { initiateOSC, shutdownOSCServer } from './controllers/OscController.js';

export const startOSCServer = async (overrideConfig = null) => {
  // Setup default port
  const oscSettings = {
    port: overrideConfig?.port || oscInPort,
    ipOut: oscIP,
    portOut: oscOutPort,
  };

  // Start OSC Server
  initiateOSC(oscSettings);
};

// Start OSC Client
let oscClient = null;

export const startOSCClient = async (overrideConfig = null) => {
  // Setup default port
  const port = overrideConfig?.port || oscOutPort;
  console.log('initialise OSC Client on port: ', port);

  oscClient = new Client(oscIP, oscOutPort);
};

// create HTTP server
const server = http.createServer(app);

export const startServer = async (overrideConfig = null) => {
  // Setup default port
  // const port = overrideConfig?.port || serverPort;

  /* Note: Port is hardcoded
   * need to find a good solution for sharing
   * the dynamic info with the frontend
   */
  const port = 4001;

  // Start server
  const returnMessage = `HTTP Server is listening on port ${port}`;
  server.listen(port, '0.0.0.0', () => console.log(returnMessage));

  // init timer
  global.timer = new EventTimer(server, oscClient, config);
  global.timer.setupWithEventList(data.events);

  return returnMessage;
};

<<<<<<< HEAD
/***************  START SERVICES ***************/
/* Override config
 * ----------------
 *
 * Configuration of services comes from app general config
 * It can be overriden here by the settings in the db
 * It can also be overriden on call
 *
 */

const s = data.settings;

const oscIP = s.oscOutIP || config.osc.ipOut;
const oscOutPort = s.oscOutPort || config.osc.portOut;
const oscInPort = s.oscInPort || config.osc.port;

const serverPort = s.serverPort || config.server.port;

// Start OSC server
import { initiateOSC, shutdownOSCServer } from './controllers/OscController.js';

export const startOSCServer = async (overrideConfig = null) => {
  // Setup default port
  const oscSettings = {
    port: overrideConfig?.port || oscInPort,
    ipOut: oscIP,
    portOut: oscOutPort,
  };

  // Start OSC Server
  initiateOSC(oscSettings);
};

// Start OSC Client
let oscClient = null;

export const startOSCClient = async (overrideConfig = null) => {
  // Setup default port
  const port = overrideConfig?.port || oscOutPort;
  console.log('initialise OSC Client on port: ', port);

  oscClient = new Client(oscIP, oscOutPort);
};

// create HTTP server
const server = http.createServer(app);

export const startServer = async (overrideConfig = null) => {
  // Setup default port
  // const port = overrideConfig?.port || serverPort;

  /* Note: Port is hardcoded
   * need to find a good solution for sharing
   * the dynamic info with the frontend
   */
  const port = 4001;

  // Start server
  const returnMessage = `HTTP Server is listening on port ${port}`;
  server.listen(port, '0.0.0.0', () => console.log(returnMessage));

  // init timer
  global.timer = new EventTimer(server, oscClient, config);
  global.timer.setupWithEventList(data.events);

  return returnMessage;
};

=======
>>>>>>> 4ed385dd
export const shutdown = async () => {
  console.log('Node service shutdown');

  user.event('NODE', 'shutdown', 'requesting node shutfown').send();

  // shutdown express server
  server.close();

  // shutdown OSC Server
  shutdownOSCServer();

  // shutdown OSC Client
  oscClient.close();

  // shutdown timer
  global.timer.shutdown();
};

// if (env == 'development') {
//   startServer();
//   startOSCServer();
//   startOSCClient();
// }<|MERGE_RESOLUTION|>--- conflicted
+++ resolved
@@ -164,7 +164,6 @@
   return returnMessage;
 };
 
-<<<<<<< HEAD
 /***************  START SERVICES ***************/
 /* Override config
  * ----------------
@@ -233,8 +232,6 @@
   return returnMessage;
 };
 
-=======
->>>>>>> 4ed385dd
 export const shutdown = async () => {
   console.log('Node service shutdown');
 
