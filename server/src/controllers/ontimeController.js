--- conflicted
+++ resolved
@@ -50,23 +50,11 @@
     } else if (result.message === 'success') {
       // explicitly write objects
       if (typeof result !== 'undefined') {
-<<<<<<< HEAD
         const newEvents = result.data.events || [];
-        if (options.onlyEvents) {
+        if (options?.onlyEvents === 'true') {
           await DataProvider.setEvents(newEvents);
         } else {
           await DataProvider.mergeIntoData(result.data);
-=======
-        const uploadAll = options?.onlyEvents === 'false';
-        if (uploadAll) {
-          const mergedData = DataProvider.safeMerge(data, result.data);
-          data.event = mergedData.event;
-          data.settings = mergedData.settings;
-          data.osc = mergedData.osc;
-          data.http = mergedData.http;
-          data.aliases = mergedData.aliases;
-          data.userFields = mergedData.userFields;
->>>>>>> 320834be
         }
         global.timer.setupWithEventList(newEvents);
       }
