/*
 * Timer implements simple countdown timer functions
 * User needs to use setup function to be able to use
 *
 */

import { stringFromMillis } from '../utils/time.js';

export class Timer {
  clock = null;
  duration = null;
  current = null;
  timeTag = null;
  secondaryTimer = null;
  _secondaryTarget = null;
  _finishAt = null;
  _finishedAt = null;
  _finishedFlag = false;
  _startedAt = null;
  _pausedAt = null;
  _pausedInterval = null;
  _pausedTotal = null;
  state = 'stop';

  constructor() {}

  // update()
  update() {
    // get current time
    const now = this._getCurrentTime();
    this.clock = now;

    // check playstate
    switch (this.state) {
      case 'start':
        // ensure we have a start time
        if (this._startedAt == null) this._startedAt = now;

        // update current timer
        this.current =
          this._startedAt + this.duration + this._pausedTotal - now;

        break;
      case 'pause':
        // update paused time
        this._pausedInterval = now - this._pausedAt;

        if (this._startedAt != null) {
          // update current timer
          this.current =
            this._startedAt
            + this.duration
            + this._pausedTotal
            + this._pausedInterval
            - now;
        }
        break;
      case 'stop':
        // nothing here yet
        break;
      default:
        break;
    }
    // is event finished?
    const isTimeOver = this.current <= 0;
    const isUpdating = (this.state !== 'pause');

    if (isTimeOver && isUpdating && this._finishedAt == null) {
      if (this._finishedAt === null) this._finishedAt = now;
      this._finishedFlag = true;
    }
  }

  // helpers
  static toSeconds(millis) {
    if (millis == null) return null;

    return Math.ceil(millis * 0.001);

  }

  // get current time in epoc
  _getCurrentTime() {
    const now = new Date();

    // extract milliseconds since midnight
    let elapsed = now.getHours() * 3600000;
    elapsed += now.getMinutes() * 60000;
    elapsed += now.getSeconds() * 1000;
    elapsed += now.getMilliseconds();

    return elapsed;
  }

  _getExpectedFinish() {
    if (this._startedAt == null) return null;
    if (this._finishedAt) return this._finishedAt;

    return Math.max(
      this._startedAt +
        this.duration +
        this._pausedInterval +
        this._pausedTotal,
      this._startedAt
    );
  }

  _resetTimers(total = false) {
    if (total) this.duration = null;
    this.current = this.duration;
    this.running = null;
    this.secondaryTimer = null;
    this._secondaryTarget = null;
    this._finishAt = null;
    this._finishedAt = null;
    this._finishedFlag = false;
    this._startedAt = null;
    this._pausedAt = null;
    this._pausedInterval = null;
    this._pausedTotal = null;
  }

  // get elapsed time
  getElapsed() {
    return this.duration - this.current;
  }

<<<<<<< HEAD
  // getObject
  getObject() {
=======
  // get time object
  getTimes(update = true) {
    // update timer
    if (update) this.update();

>>>>>>> 2751ed3d
    // update timetag
    this.timeTag = stringFromMillis(this.current);

    return {
      clock: this.clock,
      running: Timer.toSeconds(this.current),
      secondary: Timer.toSeconds(this.secondaryTimer),
      durationSeconds: Timer.toSeconds(this.duration),
      expectedFinish: this._getExpectedFinish(),
      startedAt: this._startedAt,
    };
  }

  // current time in seconds
  getCurrentInSeconds() {
    // update timeStamp
    this.update();
    return Timer.toSeconds(this.current);
  }

  // playback
  start() {
    // do we need to change
    if (this.state === 'start') return;
    else if (this._startedAt == null) {
      // it hasn't started yet
      const now = this._getCurrentTime();
      // set start time as now
      this._startedAt = now;
      // calculate expected finish time
      this._finishAt = now + this.duration;
      // reset pauses
      this._pausedTotal = null;
      this._pausedInterval = null;
    } else {
      // check if there is paused time
      if (this._pausedInterval) {
        this._pausedTotal += this._pausedInterval;
        this._pausedInterval = null;
      }
    }

    // change state
    this.state = 'start';
  }

  pause() {
    // do we need to change
    if (this.state === 'pause') return;

    if (this._pausedInterval) {
      this._pausedTotal += this._pausedInterval;
      this._pausedInterval = null;
    }

    // set pause time
    this._pausedAt = this._getCurrentTime();

    // change state
    this.state = 'pause';
  }

  stop() {
    // do we need to change
    if (this.state === 'stop') return;

    // clear all timers
    this._resetTimers();

    // change state
    this.state = 'stop';
  }

  increment(amount) {
    this.duration += amount;

    if (amount < 0 && Math.abs(amount) > this.current) {
      // if we will make the clock negative
      if (this._finishedAt == null) this._finishedAt = this._getCurrentTime();
    } else if (this.current < 0 && this.current + amount > 0) {
      // clock will go from negative to positive
      this._finishedAt = null;
    }
  }
}<|MERGE_RESOLUTION|>--- conflicted
+++ resolved
@@ -24,6 +24,29 @@
 
   constructor() {}
 
+  // call setup separately
+  setupWithSeconds(seconds, autoStart = false) {
+    // aux
+    const now = this._getCurrentTime();
+    this.clock = now;
+
+    // populate targets
+    this.duration = seconds * 1000;
+    this._finishAt = now + seconds * 1000;
+
+    // start counting
+    this._startedAt = now;
+
+    if (autoStart) {
+      this.state = 'start';
+    } else {
+      this._pausedAt = now;
+      this._pausedInterval = 0;
+    }
+    this._pausedTotal = 0;
+    this.update();
+  }
+
   // update()
   update() {
     // get current time
@@ -59,6 +82,7 @@
         // nothing here yet
         break;
       default:
+        console.error('Timer: no playstate on update call', this.state);
         break;
     }
     // is event finished?
@@ -74,9 +98,7 @@
   // helpers
   static toSeconds(millis) {
     if (millis == null) return null;
-
     return Math.ceil(millis * 0.001);
-
   }
 
   // get current time in epoc
@@ -125,16 +147,11 @@
     return this.duration - this.current;
   }
 
-<<<<<<< HEAD
-  // getObject
-  getObject() {
-=======
   // get time object
   getTimes(update = true) {
     // update timer
     if (update) this.update();
 
->>>>>>> 2751ed3d
     // update timetag
     this.timeTag = stringFromMillis(this.current);
 
