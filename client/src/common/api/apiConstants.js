export const STATIC_PORT = 4001;
export const EVENT_TABLE = ['event'];
export const ALIASES = ['aliases'];
export const USERFIELDS = ['userFields'];
export const EVENTS_TABLE_KEY = 'events';
export const EVENTS_TABLE = [EVENTS_TABLE_KEY];
<<<<<<< HEAD
export const APP_INFO = ['appinfo'];
=======
export const APP_TABLE = ['appinfo'];
>>>>>>> 45cfb633
export const OSC_SETTINGS = ['oscSettings'];
export const APP_SETTINGS = ['appSettings'];
export const VIEW_SETTINGS = ['viewSettings'];

export const FEAT_EVENTLIST = ['feat-eventList'];
export const FEAT_MESSAGECONTROL = ['feat-messagecontrol'];
export const FEAT_PLAYBACKCONTROL = ['feat-playbackcontrol'];
export const FEAT_INFO = ['feat-info'];
export const FEAT_CUESHEET = ['feat-cuesheet'];
export const TIMER = ['ontime-timer'];

/**
 * @description finds server path given the current location, it
 * @return {*}
 */
export const calculateServer = () =>
  import.meta.env.DEV ? `http://localhost:${STATIC_PORT}` : window.location.origin;

export const serverURL = calculateServer();
export const eventURL = `${serverURL}/${EVENT_TABLE}`;
export const eventsURL = `${serverURL}/${EVENTS_TABLE}`;
export const ontimeURL = `${serverURL}/ontime`;

export const stylesPath = 'external/styles/override.css';
export const overrideStylesURL = `${serverURL}/${stylesPath}`;<|MERGE_RESOLUTION|>--- conflicted
+++ resolved
@@ -4,11 +4,7 @@
 export const USERFIELDS = ['userFields'];
 export const EVENTS_TABLE_KEY = 'events';
 export const EVENTS_TABLE = [EVENTS_TABLE_KEY];
-<<<<<<< HEAD
 export const APP_INFO = ['appinfo'];
-=======
-export const APP_TABLE = ['appinfo'];
->>>>>>> 45cfb633
 export const OSC_SETTINGS = ['oscSettings'];
 export const APP_SETTINGS = ['appSettings'];
 export const VIEW_SETTINGS = ['viewSettings'];
