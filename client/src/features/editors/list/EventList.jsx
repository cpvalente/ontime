import React, { createRef, useCallback, useContext, useEffect } from 'react';
import { DragDropContext, Droppable } from 'react-beautiful-dnd';
import Empty from 'common/components/state/Empty';
<<<<<<< HEAD
=======
import { useSocket } from 'common/context/socketContext';
import { useAtomValue } from 'jotai';
>>>>>>> 0e450cb6

import { showQuickEntryAtom } from '../../../common/atoms/LocalEventSettings';
import { CursorContext } from '../../../common/context/CursorContext';
<<<<<<< HEAD
import { LocalEventSettingsContext } from '../../../common/context/LocalEventSettingsContext';
import { useEventListProvider } from '../../../common/hooks/useSocketProvider';
=======
>>>>>>> 0e450cb6
import EntryBlock from '../EntryBlock/EntryBlock';

import EventListItem from './EventListItem';

import style from './List.module.scss';

export default function EventList(props) {
  const { events, eventsHandler } = props;
  const { cursor, moveCursorUp, moveCursorDown, setCursor, isCursorLocked } =
    useContext(CursorContext);
  const cursorRef = createRef();
<<<<<<< HEAD
  const { showQuickEntry } = useContext(LocalEventSettingsContext);
  const data = useEventListProvider();
=======
  const showQuickEntry = useAtomValue(showQuickEntryAtom);
>>>>>>> 0e450cb6

  const insertAtCursor = useCallback(
    (type, cursor) => {
      if (cursor === -1) {
        eventsHandler('add', { type: type });
      } else {
        const previousEvent = events[cursor];
        const nextEvent = events[cursor + 1];
        if (type === 'event') {
          eventsHandler('add', { type: type, after: previousEvent.id });
        } else if (previousEvent?.type !== type && nextEvent?.type !== type) {
          eventsHandler('add', { type: type, after: previousEvent.id });
        }
      }
    },
    [events, eventsHandler]
  );

  // Handle keyboard shortcuts
  const handleKeyPress = useCallback(
    (e) => {
      // handle held key
      if (e.repeat) return;
      // Check if the alt key is pressed
      if (e.altKey && (!e.ctrlKey || !e.shiftKey)) {
        // Arrow down
        if (e.keyCode === 40) {
          if (cursor < events.length - 1) moveCursorDown();
        }
        // Arrow up
        if (e.keyCode === 38) {
          if (cursor > 0) moveCursorUp();
        }
        // E
        if (e.key === 'e' || e.key === 'E') {
          e.preventDefault();
          if (cursor == null) return;
          insertAtCursor('event', cursor);
        }
        // D
        if (e.key === 'd' || e.key === 'D') {
          e.preventDefault();
          if (cursor == null) return;
          insertAtCursor('delay', cursor);
        }
        // B
        if (e.key === 'b' || e.key === 'B') {
          e.preventDefault();
          if (cursor == null) return;
          insertAtCursor('block', cursor);
        }
      }
    },
    [cursor, events.length, insertAtCursor, moveCursorDown, moveCursorUp]
  );

  useEffect(() => {
    // attach the event listener
    document.addEventListener('keydown', handleKeyPress);

    if (cursor > events.length - 1) setCursor(events.length - 1);
    if (events.length > 0 && cursor === -1) setCursor(0);

    // remove the event listener
    return () => {
      document.removeEventListener('keydown', handleKeyPress);
    };
  }, [handleKeyPress, cursor, events, setCursor]);

  // when cursor moves, view should follow
  useEffect(() => {
    if (cursorRef.current == null) return;
    cursorRef.current.scrollIntoView({
      behavior: 'smooth',
      block: 'nearest',
      inline: 'start',
    });
    // eslint-disable-next-line react-hooks/exhaustive-deps
  }, [cursor]);

  // if selected event
  // or cursor settings changed
  useEffect(() => {
    // and if we are locked
    if (!isCursorLocked || data.selectedEventId == null) return;

    // move cursor
    let gotoIndex = -1;
    let found = false;
    for (const e of events) {
      gotoIndex++;
      if (e.id === data.selectedEventId) {
        found = true;
        break;
      }
    }
    if (found) {
      // move cursor
      setCursor(gotoIndex);
    }
    // eslint-disable-next-line react-hooks/exhaustive-deps
  }, [data.selectedEventId, isCursorLocked]);

  // DND
  const handleOnDragEnd = useCallback(
    (result) => {
      // drop outside of area
      if (!result.destination) return;

      // no change
      if (result.destination === result.source.index) return;

      // Call API
      eventsHandler('reorder', {
        index: result.draggableId,
        from: result.source.index,
        to: result.destination.index,
      });
    },
    [eventsHandler]
  );

  if (events.length < 1) {
    return <Empty text='No Events' style={{ marginTop: '10vh' }} />;
  }
  let cumulativeDelay = 0;
  let eventIndex = -1;
  let previousEnd = 0;
  let thisEnd = 0;

  return (
    <div className={style.eventContainer}>
      <DragDropContext onDragEnd={handleOnDragEnd}>
        <Droppable droppableId='eventlist'>
          {(provided) => (
            <div className={style.list} {...provided.droppableProps} ref={provided.innerRef}>
              {events.map((e, index) => {
                if (index === 0) {
                  cumulativeDelay = 0;
                  eventIndex = -1;
                }
                if (e.type === 'delay' && e.duration != null) {
                  cumulativeDelay += e.duration;
                } else if (e.type === 'block') {
                  cumulativeDelay = 0;
                } else if (e.type === 'event') {
                  eventIndex++;
                  previousEnd = thisEnd;
                  thisEnd = e.timeEnd;
                }
                const isLast = index === events.length - 1;
                return (
                  <div key={e.id}>
                    {index === 0 && showQuickEntry && (
                      <EntryBlock index={e.id} eventsHandler={eventsHandler} />
                    )}
                    <div
                      ref={cursor === index ? cursorRef : undefined}
                      className={cursor === index ? style.cursor : ''}
                    >
                      <EventListItem
                        type={e.type}
                        index={index}
                        eventIndex={eventIndex}
                        data={e}
                        selected={data.selectedEventId === e.id}
                        next={data.nextEventId === e.id}
                        eventsHandler={eventsHandler}
                        delay={cumulativeDelay}
                        previousEnd={previousEnd}
                      />
                    </div>
                    {(showQuickEntry || isLast) && (
                      <EntryBlock
                        showKbd={index === cursor}
                        previousId={e.id}
                        eventsHandler={eventsHandler}
                        visible={isLast}
                        disableAddDelay={e.type === 'delay'}
                        disableAddBlock={e.type === 'block'}
                      />
                    )}
                  </div>
                );
              })}
              {provided.placeholder}
            </div>
          )}
        </Droppable>
      </DragDropContext>
    </div>
  );
}<|MERGE_RESOLUTION|>--- conflicted
+++ resolved
@@ -1,19 +1,11 @@
 import React, { createRef, useCallback, useContext, useEffect } from 'react';
 import { DragDropContext, Droppable } from 'react-beautiful-dnd';
 import Empty from 'common/components/state/Empty';
-<<<<<<< HEAD
-=======
-import { useSocket } from 'common/context/socketContext';
 import { useAtomValue } from 'jotai';
->>>>>>> 0e450cb6
 
 import { showQuickEntryAtom } from '../../../common/atoms/LocalEventSettings';
 import { CursorContext } from '../../../common/context/CursorContext';
-<<<<<<< HEAD
-import { LocalEventSettingsContext } from '../../../common/context/LocalEventSettingsContext';
 import { useEventListProvider } from '../../../common/hooks/useSocketProvider';
-=======
->>>>>>> 0e450cb6
 import EntryBlock from '../EntryBlock/EntryBlock';
 
 import EventListItem from './EventListItem';
@@ -25,12 +17,8 @@
   const { cursor, moveCursorUp, moveCursorDown, setCursor, isCursorLocked } =
     useContext(CursorContext);
   const cursorRef = createRef();
-<<<<<<< HEAD
-  const { showQuickEntry } = useContext(LocalEventSettingsContext);
+  const showQuickEntry = useAtomValue(showQuickEntryAtom);
   const data = useEventListProvider();
-=======
-  const showQuickEntry = useAtomValue(showQuickEntryAtom);
->>>>>>> 0e450cb6
 
   const insertAtCursor = useCallback(
     (type, cursor) => {
@@ -99,6 +87,30 @@
       document.removeEventListener('keydown', handleKeyPress);
     };
   }, [handleKeyPress, cursor, events, setCursor]);
+
+  // handle incoming messages
+  useEffect(() => {
+    if (socket == null) return;
+
+    // ask for playstate
+    socket.emit('get-selected');
+    socket.emit('get-next-id');
+
+    // Handle playstate
+    socket.on('selected', (data) => {
+      setSelectedId(data.id);
+    });
+
+    socket.on('next-id', (data) => {
+      setNextId(data);
+    });
+
+    // Clear listener
+    return () => {
+      socket.off('selected');
+      socket.off('next-id');
+    };
+  }, [socket]);
 
   // when cursor moves, view should follow
   useEffect(() => {
