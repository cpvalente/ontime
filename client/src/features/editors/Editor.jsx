<<<<<<< HEAD
import { Box } from '@chakra-ui/layout';
import PlaybackControl from '../control/PlaybackControl';
import MessageControl from '../control/MessageControl';
=======
import { lazy, useEffect } from 'react';
import { Heading } from '@chakra-ui/layout';
import { Box } from '@chakra-ui/layout';
import NumberedText from 'common/components/text/NumberedText';
>>>>>>> 42599ffa
import styles from './Editor.module.css';
import { useDisclosure } from '@chakra-ui/hooks';
import SettingsModal from '../modals/SettingsModal';
import MenuBar from 'features/menu/MenuBar';

const EventListWrapper = lazy(() =>
  import('features/editors/list/EventListWrapper')
);
const PlaybackControl = lazy(() => import('features/control/PlaybackControl'));
const MessageControl = lazy(() => import('features/control/MessageControl'));

export default function Editor() {
  const { isOpen, onOpen, onClose } = useDisclosure();

  // Set window title
  useEffect(() => {
    document.title = 'ontime - Editor';
  }, []);

  return (
    <>
      <SettingsModal isOpen={isOpen} onClose={onClose} />

      <div className={styles.mainContainer}>
        <Box id='settings' className={styles.settings}>
          <MenuBar onOpen={onOpen} />
        </Box>

        <Box className={styles.editor}>
          <h1>Event List</h1>
          <div className={styles.content}>
            <EventListWrapper />
          </div>
        </Box>

        <Box className={styles.messages}>
          <h1>Display Messages</h1>
          <div className={styles.content}>
            <MessageControl />
          </div>
        </Box>

        <Box className={styles.playback}>
          <h1>Timer Control</h1>
          <div className={styles.content}>
            <PlaybackControl />
          </div>
        </Box>

        <Box className={styles.info} borderRadius='0.5em' overflowX='auto'>
          <h1>Info</h1>
          <div className={styles.content}></div>
        </Box>
      </div>
    </>
  );
}<|MERGE_RESOLUTION|>--- conflicted
+++ resolved
@@ -1,13 +1,8 @@
-<<<<<<< HEAD
-import { Box } from '@chakra-ui/layout';
-import PlaybackControl from '../control/PlaybackControl';
-import MessageControl from '../control/MessageControl';
-=======
+
 import { lazy, useEffect } from 'react';
 import { Heading } from '@chakra-ui/layout';
 import { Box } from '@chakra-ui/layout';
 import NumberedText from 'common/components/text/NumberedText';
->>>>>>> 42599ffa
 import styles from './Editor.module.css';
 import { useDisclosure } from '@chakra-ui/hooks';
 import SettingsModal from '../modals/SettingsModal';
