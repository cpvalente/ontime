--- conflicted
+++ resolved
@@ -6,13 +6,8 @@
 } from 'common/atoms/LocalEventSettings';
 import { LoggingContext } from 'common/context/LoggingContext';
 import { useEventAction } from 'common/hooks/useEventAction';
-<<<<<<< HEAD
-import { OntimeEvent, OntimeRundownEntry } from 'common/models/EventTypes';
+import { OntimeEvent, OntimeRundownEntry, SupportedEvent } from 'common/models/EventTypes';
 import { Playback } from 'common/models/OntimeTypes';
-=======
-import { OntimeEvent, OntimeRundownEntry, SupportedEvent } from 'common/models/EventTypes';
-import { Playstate } from 'common/models/OntimeTypes';
->>>>>>> 062ff722
 import { cloneEvent } from 'common/utils/eventsManager';
 import { calculateDuration } from 'common/utils/timesManager';
 import { useAtom, useAtomValue } from 'jotai';
@@ -42,12 +37,8 @@
   next: boolean;
   delay: number;
   previousEnd: number;
-<<<<<<< HEAD
-  playback: Playback;
-=======
   previousEventId?: string;
-  playback?: Playstate; // we only care about this if this event is playing
->>>>>>> 062ff722
+  playback?: Playback; // we only care about this if this event is playing
 }
 
 export default function RundownEntry(props: RundownEntryProps) {
@@ -118,11 +109,7 @@
           const { field, value } = payload as FieldValue;
           const newData: Partial<OntimeEvent> = { id: data.id };
 
-<<<<<<< HEAD
-          if (field === 'durationOverride' && data.type === 'event') {
-=======
-          if (field === 'duration' && data.type === SupportedEvent.Event) {
->>>>>>> 062ff722
+          if (field === 'durationOverride' && data.type === SupportedEvent.Event) {
             // duration defines timeEnd
             newData.duration = value as number;
             newData.timeEnd = data.timeStart + (value as number);
