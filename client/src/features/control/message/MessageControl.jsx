import React from 'react';
import { IconButton } from '@chakra-ui/button';
import { Tooltip } from '@chakra-ui/tooltip';
import { IoMicOffOutline } from '@react-icons/all-files/io5/IoMicOffOutline';
import { IoMicSharp } from '@react-icons/all-files/io5/IoMicSharp';

import { useMessageControlProvider } from '../../../common/hooks/useSocketProvider';

import { tooltipDelayMid } from '../../../ontimeConfig';

import InputRow from './InputRow';

import style from './MessageControl.module.scss';

export default function MessageControl() {
  const { data, setMessage } = useMessageControlProvider();

  return (
    <>
      <div className={style.messageContainer}>
        <InputRow
          label='Timer screen message'
          placeholder='only the presenter screens see this'
          text={data.presenter.text}
          visible={data.presenter.visible}
          changeHandler={(newValue) => setMessage.presenterText(newValue)}
          actionHandler={() => setMessage.presenterVisible(!data.presenter.visible)}
        />
        <InputRow
          label='Public screen message'
          placeholder='public screens will render this'
          text={data.public.text}
          visible={data.public.visible}
          changeHandler={(newValue) => setMessage.publicText(newValue)}
          actionHandler={() => setMessage.publicVisible(!data.public.visible)}
        />
        <InputRow
          label='Lower third message'
          placeholder='visible in lower third screen'
          text={data.lower.text}
          visible={data.lower.visible}
          changeHandler={(newValue) => setMessage.lowerText(newValue)}
          actionHandler={() => setMessage.lowerVisible(!data.lower.visible)}
        />
      </div>
      <div className={style.onAirToggle}>
<<<<<<< HEAD
        <Tooltip label={data.onAir ? 'Go Off Air' : 'Go On Air'} openDelay={500}>
=======
        <Tooltip label={onAir ? 'Go Off Air' : 'Go On Air'} openDelay={tooltipDelayMid}>
>>>>>>> 0e450cb6
          <IconButton
            className={style.btn}
            size='md'
            icon={data.onAir ? <IoMicSharp size='24px' /> : <IoMicOffOutline size='24px' />}
            colorScheme='blue'
            variant={data.onAir ? 'solid' : 'outline'}
            onClick={() => setMessage.onAir(!data.onAir)}
            aria-label='Toggle On Air'
          />
        </Tooltip>
        <span className={style.onAirLabel}>On Air</span>
        <span className={style.oscLabel}>{`/ontime/offAir << OSC >> /ontime/onAir`}</span>
      </div>
    </>
  );
}<|MERGE_RESOLUTION|>--- conflicted
+++ resolved
@@ -44,11 +44,7 @@
         />
       </div>
       <div className={style.onAirToggle}>
-<<<<<<< HEAD
-        <Tooltip label={data.onAir ? 'Go Off Air' : 'Go On Air'} openDelay={500}>
-=======
-        <Tooltip label={onAir ? 'Go Off Air' : 'Go On Air'} openDelay={tooltipDelayMid}>
->>>>>>> 0e450cb6
+        <Tooltip label={data.onAir ? 'Go Off Air' : 'Go On Air'} openDelay={tooltipDelayMid}>
           <IconButton
             className={style.btn}
             size='md'
