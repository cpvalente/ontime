--- conflicted
+++ resolved
@@ -5,20 +5,14 @@
 import { queryClientMock } from '../../../__mocks__/QueryClient.mock';
 import MenuBar from '../MenuBar';
 
-<<<<<<< HEAD
-const onSettingOpenHandler = jest.fn();
-const onSettingsCloseHandler = jest.fn();
-=======
-const onOpenHandler = vi.fn();
-const onCloseHandler = vi.fn();
->>>>>>> f119fb45
+const onSettingOpenHandler = vi.fn();
+const onSettingsCloseHandler = vi.fn();
+const onUploadOpenHandler = vi.fn();
 const isOpen = false;
-const onUploadOpenHandler = vi.fn();
 
 const renderInMock = () => {
   render(
     <QueryClientProvider client={queryClientMock}>
-<<<<<<< HEAD
       <MenuBar
         isSettingsOpen={isOpen}
         onSettingsOpen={onSettingOpenHandler}
@@ -27,12 +21,6 @@
         onUploadOpen={onUploadOpenHandler}
       />
     </QueryClientProvider>
-=======
-      <MenuBar isSettingsOpen={isOpen} onSettingsOpen={onOpenHandler}
-               onSettingsClose={onCloseHandler} isUploadOpen={isOpen}
-               onUploadOpen={onUploadOpenHandler} />
-    </QueryClientProvider>,
->>>>>>> f119fb45
   );
 };
 
