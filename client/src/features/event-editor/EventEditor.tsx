--- conflicted
+++ resolved
@@ -209,10 +209,6 @@
               <ColourInput
                 name="colour"
                 value={event?.colour}
-<<<<<<< HEAD
-=======
-                name='colour'
->>>>>>> 062ff722
                 handleChange={handleSubmit}
               />
               <Button
