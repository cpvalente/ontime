--- conflicted
+++ resolved
@@ -14,12 +14,8 @@
 import { TableSettingsContext } from '../../common/context/TableSettingsContext';
 import { useFetch } from '../../common/hooks/useFetch';
 import { formatDisplay } from '../../common/utils/dateConfig';
-<<<<<<< HEAD
-import { stringFromMillis } from '../../common/utils/time';
+import { formatTime } from '../../common/utils/time';
 import { tooltipDelayFast } from '../../ontimeConfig';
-=======
-import { formatTime } from '../../common/utils/time';
->>>>>>> 06517770
 
 import PlaybackIcon from './tableElements/PlaybackIcon';
 
@@ -106,7 +102,10 @@
 
   // prepare presentation variables
   const timerNow = `${timer.running < 0 ? '-' : ''}${formatDisplay(timer.running)}`;
-<<<<<<< HEAD
+  const timeNow = formatTime(timer.clock, {
+    showSeconds: true,
+    format: 'hh:mm:ss a',
+  });
 
   const isFullScreen = document.fullscreenElement;
 
@@ -120,12 +119,6 @@
     }
   }, []);
 
-=======
-  const timeNow = formatTime(timer.clock, {
-    showSeconds: true,
-    format: 'hh:mm:ss a',
-  });
->>>>>>> 06517770
   return (
     <div className={style.header}>
       <div className={style.headerName}>{data?.title || ''}</div>
