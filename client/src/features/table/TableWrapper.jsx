--- conflicted
+++ resolved
@@ -21,66 +21,10 @@
   const { theme } = useContext(TableSettingsContext);
   const featureData = useCuesheetProvider();
 
-<<<<<<< HEAD
-  document.title = 'ontime - Cuesheet';
-
-  const handleUpdate = useCallback(async (rowIndex, accessor, payload) => {
-    if (rowIndex == null || accessor == null || payload == null) {
-      return;
-    }
-
-    // check if value is the same
-    const event = events[rowIndex];
-    if (event == null) {
-      return;
-    }
-
-    if (event[accessor] === payload) {
-      return;
-    }
-    // check if value is valid
-    // as of now, the fields do not have any validation
-    if (typeof payload !== 'string') {
-      return;
-    }
-
-    // cleanup
-    const cleanVal = payload.trim();
-    const mutationObject = {
-      id: event.id,
-      [accessor]: cleanVal,
-    };
-
-    // submit
-    try {
-      await mutation.mutateAsync(mutationObject);
-    } catch (error) {
-      console.error(error);
-    }
-  }, [mutation, events]);
-=======
   // Set window title
-  document.title = 'ontime - Cuesheet';
-
-  /**
-   * Handle incoming data from socket
-   */
   useEffect(() => {
-    if (socket == null) return;
-
-    // Ask for selected
-    socket.emit('get-selected');
-
-    // Handle selected
-    socket.on('selected', (data) => {
-      setSelectedId(data.id);
-    });
-
-    // Clear listener
-    return () => {
-      socket.off('selected');
-    };
-  }, [socket]);
+    document.title = 'ontime - Cuesheet';
+  }, []);
 
   const handleUpdate = useCallback(
     async (rowIndex, accessor, payload) => {
@@ -88,11 +32,11 @@
         return;
       }
 
-      // check if value is the same
-      const event = tableData[rowIndex];
-      if (event == null) {
-        return;
-      }
+    // check if value is the same
+    const event = events[rowIndex];
+    if (event == null) {
+      return;
+    }
 
       if (event[accessor] === payload) {
         return;
@@ -110,15 +54,13 @@
         [accessor]: cleanVal,
       };
 
-      // submit
-      try {
-        await mutation.mutateAsync(mutationObject);
-      } catch (error) {
-        console.error(error);
-      }
-    },
-    [mutation, tableData]
-  );
+    // submit
+    try {
+      await mutation.mutateAsync(mutationObject);
+    } catch (error) {
+      console.error(error);
+    }
+  }, [mutation, events]);
 
   const exportHandler = useCallback(
     (headerData) => {
@@ -137,18 +79,13 @@
     },
     [tableData, userFields]
   );
->>>>>>> 0e450cb6
 
   if (typeof events === 'undefined' || typeof userFields === 'undefined') {
     return <span>loading...</span>;
   }
   return (
     <div className={theme === 'dark' ? style.tableWrapper__dark : style.tableWrapper}>
-<<<<<<< HEAD
-      <TableHeader featureData={featureData} />
-=======
-      <TableHeader handleCSVExport={exportHandler} />
->>>>>>> 0e450cb6
+      <TableHeader handleCSVExport={exportHandler} featureData={featureData} />
       <OntimeTable
         tableData={events}
         userFields={userFields}
