--- conflicted
+++ resolved
@@ -7,11 +7,8 @@
 import PropTypes from 'prop-types';
 
 import { overrideStylesURL } from '../../../common/api/apiConstants';
-<<<<<<< HEAD
+import { mirrorViewersAtom } from '../../../common/atoms/ViewerSettings';
 import Paginator from '../../../common/components/paginator/Paginator';
-=======
-import { mirrorViewersAtom } from '../../../common/atoms/ViewerSettings';
->>>>>>> 45cfb633
 import { useRuntimeStylesheet } from '../../../common/hooks/useRuntimeStylesheet';
 import { formatTime } from '../../../common/utils/time';
 import { titleVariants } from '../common/animation';
@@ -44,11 +41,7 @@
   const clock = formatTime(time.clock, formatOptions);
 
   return (
-<<<<<<< HEAD
-    <div className='public-screen' data-testid="public-view">
-=======
-    <div className={`public-screen ${isMirrored ? 'mirror' : ''}`}>
->>>>>>> 45cfb633
+    <div className={`public-screen ${isMirrored ? 'mirror' : ''}`} data-testid='public-view'>
       <NavLogo />
 
       <div className='event-title'>{general.title}</div>
