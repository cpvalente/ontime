--- conflicted
+++ resolved
@@ -93,14 +93,10 @@
       : formatTime(follow.timeEnd + delay, formatOptions);
 
   return (
-<<<<<<< HEAD
-    <div className='countdown' data-testid="countdown-view">
-=======
-    <div className={`countdown ${isMirrored ? 'mirror' : ''}`}>
->>>>>>> 45cfb633
+    <div className={`countdown ${isMirrored ? 'mirror' : ''}`} data-testid='countdown-view'>
       <NavLogo />
       {follow === null ? (
-        <div className='event-select' data-testid="countdown-select">
+        <div className='event-select' data-testid='countdown-select'>
           <span className='event-select__title'>Select an event to follow</span>
           <ul className='event-select__events'>
             {backstageEvents.length === 0 ? (
@@ -119,7 +115,7 @@
           </ul>
         </div>
       ) : (
-        <div className='countdown-container' data-testid="countdown-event">
+        <div className='countdown-container' data-testid='countdown-event'>
           <div className='timer-group'>
             <div className='aux-timers'>
               <div className='aux-timers__label'>Time Now</div>
