<<<<<<< HEAD
import React, { useEffect, useState } from 'react';
=======
import { useEffect, useMemo, useState } from 'react';
>>>>>>> fc0cbf61
import { Link, useSearchParams } from 'react-router-dom';
import PropTypes from 'prop-types';

import NavLogo from '../../../common/components/nav/NavLogo';
import Empty from '../../../common/components/state/Empty';
import { useRuntimeStylesheet } from '../../../common/hooks/useRuntimeStylesheet';
import { formatDisplay, millisToSeconds } from '../../../common/utils/dateConfig';
import getDelayTo from '../../../common/utils/getDelayTo';
import { formatTime } from '../../../common/utils/time';
import { overrideStylesURL } from '../../../ontimeConfig';

import { fetchTimerData, sanitiseTitle, timerMessages } from './countdown.helpers';

import './Countdown.scss';

const formatOptions = {
  showSeconds: true,
  format: 'hh:mm:ss a',
};

export default function Countdown(props) {
  const { backstageEvents, time, selectedId, viewSettings } = props;
  const { shouldRender } = useRuntimeStylesheet(viewSettings?.overrideStyles && overrideStylesURL);
  const [searchParams] = useSearchParams();

  const [follow, setFollow] = useState(null);
  const [runningTimer, setRunningTimer] = useState(0);
  const [runningMessage, setRunningMessage] = useState('');
  const [delay, setDelay] = useState(0);

  useEffect(() => {
    document.title = 'ontime - Countdown';
  }, []);

  // eg. http://localhost:4001/countdown?eventId=ei0us
  // Check for user options
  useEffect(() => {
    if (!backstageEvents) {
      return;
    }

    const eventId = searchParams.get('eventid');
    const eventIndex = searchParams.get('event');

    let followThis = undefined;
    const events = [...backstageEvents].filter((event) => event.type === 'event');

    if (eventId !== null) {
      followThis = events.find((event) => event.id === eventId);
    } else if (eventIndex !== null) {
      followThis = events?.[eventIndex - 1];
    }
    if (typeof followThis !== 'undefined') {
      setFollow(followThis);
      const idx = backstageEvents.findIndex((event) => event.id === followThis.id);
      const delayToEvent = getDelayTo(backstageEvents, idx);
      setDelay(delayToEvent);
    }
  }, [backstageEvents, searchParams]);

  useEffect(() => {
    if (!follow) {
      return;
    }

    const { message, timer } = fetchTimerData(time, follow, selectedId);
    setRunningMessage(message);
    setRunningTimer(timer);
  }, [follow, selectedId, time]);

  // defer rendering until we load stylesheets
  if (!shouldRender) {
    return null;
  }

  const standby = time.playstate !== 'start' && selectedId === follow?.id;
  const isRunningFinished = time.finished && runningMessage === timerMessages.running;
  const isSelected = runningMessage === timerMessages.running;
  const delayedTimerStyles = delay > 0 ? 'aux-timers__value--delayed' : '';

  const clock = formatTime(time.clock, formatOptions);
  const startTime =
    follow === null
      ? '...'
      : formatTime(follow.timeStart + delay, formatOptions);
  const endTime =
    follow === null
      ? '...'
      : formatTime(follow.timeEnd + delay, formatOptions);

  return (
    <div className='countdown'>
      <NavLogo />
      {follow === null ? (
        <div className='event-select'>
          <span className='event-select__title'>Select an event to follow</span>
          <ul className='event-select__events'>
            {backstageEvents.length === 0 ? (
              <Empty dark text='No events in database' />
            ) : (
              backstageEvents
                .filter((e) => e.type === 'event')
                .map((event, index) => (
                  <li key={event.id}>
                    <Link to={`/countdown?eventid=${event.id}`}>
                      {`${index + 1}. ${sanitiseTitle(event.title)}`}
                    </Link>
                  </li>
                ))
            )}
          </ul>
        </div>
      ) : (
        <div className='countdown-container'>
          <div className='timer-group'>
            <div className='aux-timers'>
              <div className='aux-timers__label'>Time Now</div>
              <span className='aux-timers__value'>{clock}</span>
            </div>
            <div className='aux-timers'>
              <div className='aux-timers__label'>Start Time</div>
              <span className={`aux-timers__value ${delayedTimerStyles}`}>
                {startTime}
              </span>
            </div>
            <div className='aux-timers'>
              <div className='aux-timers__label'>End Time</div>
              <span className={`aux-timers__value ${delayedTimerStyles}`}>
                {endTime}
              </span>
            </div>
          </div>
          <div className='status'>{runningMessage}</div>
          <span
            className={`timer ${standby ? 'timer--paused' : ''} ${
              isRunningFinished ? 'timer--finished' : ''
            }`}
          >
            {formatDisplay(
              isSelected ? runningTimer : runningTimer + millisToSeconds(delay),
              isSelected || time.waiting
            )}
          </span>
          <div className='title'>{follow?.title || 'Untitled Event'}</div>
        </div>
      )}
    </div>
  );
}

Countdown.propTypes = {
  backstageEvents: PropTypes.array,
  time: PropTypes.object,
  selectedId: PropTypes.string,
  viewSettings: PropTypes.object,
};<|MERGE_RESOLUTION|>--- conflicted
+++ resolved
@@ -1,8 +1,4 @@
-<<<<<<< HEAD
-import React, { useEffect, useState } from 'react';
-=======
-import { useEffect, useMemo, useState } from 'react';
->>>>>>> fc0cbf61
+import { useEffect, useState } from 'react';
 import { Link, useSearchParams } from 'react-router-dom';
 import PropTypes from 'prop-types';
 
