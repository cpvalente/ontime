--- conflicted
+++ resolved
@@ -8,11 +8,8 @@
 import PropTypes from 'prop-types';
 
 import { overrideStylesURL } from '../../../common/api/apiConstants';
-<<<<<<< HEAD
+import { mirrorViewersAtom } from '../../../common/atoms/ViewerSettings';
 import Paginator from '../../../common/components/paginator/Paginator';
-=======
-import { mirrorViewersAtom } from '../../../common/atoms/ViewerSettings';
->>>>>>> 45cfb633
 import { useRuntimeStylesheet } from '../../../common/hooks/useRuntimeStylesheet';
 import { getEventsWithDelay } from '../../../common/utils/eventsManager';
 import { formatTime } from '../../../common/utils/time';
@@ -64,11 +61,7 @@
   const clock = formatTime(time.clock, formatOptions);
 
   return (
-<<<<<<< HEAD
-    <div className='backstage' data-testid="backstage-view">
-=======
-    <div className={`backstage ${isMirrored ? 'mirror' : ''}`}>
->>>>>>> 45cfb633
+    <div className={`backstage ${isMirrored ? 'mirror' : ''}`} data-testid='backstage-view'>
       <NavLogo />
 
       <div className='event-title'>{general.title}</div>
@@ -169,7 +162,7 @@
   publ: PropTypes.object,
   title: PropTypes.object,
   time: PropTypes.object,
-  backstageEvents: PropTypes.object,
+  backstageEvents: PropTypes.array,
   selectedId: PropTypes.string,
   general: PropTypes.object,
   viewSettings: PropTypes.object,
