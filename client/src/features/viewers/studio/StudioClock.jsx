--- conflicted
+++ resolved
@@ -10,11 +10,8 @@
   getEventsWithDelay,
   trimEventlist,
 } from '../../../common/utils/eventsManager';
-<<<<<<< HEAD
+import { formatTime, stringFromMillis } from '../../../common/utils/time';
 import { overrideStylesURL } from '../../../ontimeConfig';
-=======
-import { formatTime, stringFromMillis } from '../../../common/utils/time';
->>>>>>> b3842841
 
 import './StudioClock.scss';
 
@@ -24,15 +21,9 @@
 };
 
 export default function StudioClock(props) {
-<<<<<<< HEAD
   const { title, time, backstageEvents, selectedId, nextId, onAir, viewSettings } = props;
   const { shouldRender } = useRuntimeStylesheet(viewSettings?.overrideStyles && overrideStylesURL);
-  const { fontSize, ref } = useFitText({ maxFontSize: 500 });
-  const [, , secondsNow] = time.clock.split(':');
-=======
-  const { title, time, backstageEvents, selectedId, nextId, onAir } = props;
   const { fontSize: titleFontSize, ref: titleRef } = useFitText({ maxFontSize: 500 });
->>>>>>> b3842841
   const [schedule, setSchedule] = useState([]);
 
   const activeIndicators = [...Array(12).keys()];
@@ -43,13 +34,9 @@
     document.title = 'ontime - Studio Clock';
   }, []);
 
-<<<<<<< HEAD
-=======
   // Prepare event list
->>>>>>> b3842841
   useEffect(() => {
     if (backstageEvents == null) return;
-
 
     const delayed = getEventsWithDelay(backstageEvents);
     const events = delayed.filter((e) => e.type === 'event');
@@ -60,33 +47,23 @@
     setSchedule(formatted);
   }, [backstageEvents, nextId, selectedId] );
 
-  const clock = formatTime(time.clock, formatOptions);
-
-  const [, , secondsNow] = stringFromMillis(time.clock).split(':');
-
   // defer rendering until we load stylesheets
   if (!shouldRender) {
     return null;
   }
 
+  const clock = formatTime(time.clock, formatOptions);
+  const [, , secondsNow] = stringFromMillis(time.clock).split(':');
+
   return (
     <div className='studio-clock'>
       <NavLogo />
-<<<<<<< HEAD
       <div className='clock-container'>
-        <div className='timer'>{time.clockNoSeconds}</div>
-        <div
-          ref={ref}
-          className='next-title'
-          style={{ fontSize, height: '10vh', width: '100%', maxWidth: '82%' }}
-=======
-      <div className={style.clockContainer}>
-        <div className={style.time}>{clock}</div>
+        <div className='timer'>{clock}</div>
         <div
           ref={titleRef}
-          className={style.nextTitle}
+          className='next-title'
           style={{ fontSize: titleFontSize, height: '10vh', width: '100%', maxWidth: '82%' }}
->>>>>>> b3842841
         >
           {title.titleNext}
         </div>
