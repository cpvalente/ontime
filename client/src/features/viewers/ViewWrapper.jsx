/* eslint-disable react/display-name */
import React, { useEffect, useState } from 'react';
<<<<<<< HEAD
import { APP_SETTINGS, EVENT_TABLE, EVENTS_TABLE } from 'app/api/apiConstants';
import { fetchEvent } from 'app/api/eventApi';
import { fetchAllEvents } from 'app/api/eventsApi';
import { useSocket } from 'app/context/socketContext';
import { useFetch } from 'app/hooks/useFetch';
import { format, hoursToMilliseconds } from 'date-fns';
=======
import { EVENT_TABLE, EVENTS_TABLE } from 'common/api/apiConstants';
import { fetchEvent } from 'common/api/eventApi';
import { fetchAllEvents } from 'common/api/eventsApi';
import { useSocket } from 'common/context/socketContext';
import { useFetch } from 'common/hooks/useFetch';
>>>>>>> 9b5d5363

import { getSettings, ontimePlaceholderSettings } from '../../app/api/ontimeApi';
import { stringFromMillis } from '../../common/utils/time';

const withSocket = (Component) => {
  return (props) => {
    const { data: eventsData } = useFetch(EVENTS_TABLE, fetchAllEvents);
    const { data: genData } = useFetch(EVENT_TABLE, fetchEvent);
    const { data: settingsData } = useFetch(APP_SETTINGS, getSettings);

    const [publicEvents, setPublicEvents] = useState([]);
    const [backstageEvents, setBackstageEvents] = useState([]);

    const socket = useSocket();
    const [pres, setPres] = useState({
      text: '',
      visible: false,
    });
    const [publ, setPubl] = useState({
      text: '',
      visible: false,
    });
    const [lower, setLower] = useState({
      text: '',
      visible: false,
    });
    const [timer, setTimer] = useState({
      clock: null,
      running: null,
      isNegative: null,
      startedAt: null,
      expectedFinish: null,
    });
    const [titles, setTitles] = useState({
      titleNow: '',
      subtitleNow: '',
      presenterNow: '',
      titleNext: '',
      subtitleNext: '',
      presenterNext: '',
    });
    const [publicTitles, setPublicTitles] = useState({
      titleNow: '',
      subtitleNow: '',
      presenterNow: '',
      titleNext: '',
      subtitleNext: '',
      presenterNext: '',
    });
    const [selectedId, setSelectedId] = useState(null);
    const [nextId, setNextId] = useState(null);
    const [publicSelectedId, setPublicSelectedId] = useState(null);
    const [general, setGeneral] = useState({
      title: '',
      url: '',
      publicInfo: '',
      backstageInfo: '',
      endMessage: '',
    });
    const [settings, setSettings] = useState(ontimePlaceholderSettings);
    const [playback, setPlayback] = useState(null);
    const [onAir, setOnAir] = useState(false);

    // Ask for update on load
    useEffect(() => {
      if (!socket) {
        return;
      }

      // Handle timer messages
      socket.on('messages-timer', (data) => {
        setPres({ ...data });
      });

      // Handle public messages
      socket.on('messages-public', (data) => {
        setPubl({ ...data });
      });

      // Handle lower third messages
      socket.on('messages-lower', (data) => {
        setLower({ ...data });
      });

      // Handle timer
      socket.on('timer', (data) => {
        setTimer({ ...data });
      });

      // Handle playstate
      socket.on('playstate', (data) => {
        setPlayback(data);
      });
      socket.on('onAir', (data) => {
        setOnAir(data);
      });

      // Handle titles
      socket.on('titles', (data) => {
        setTitles({ ...data });
      });
      socket.on('publictitles', (data) => {
        setPublicTitles({ ...data });
      });

      // Handle selected event
      socket.on('selected-id', (data) => {
        setSelectedId(data);
      });
      socket.on('publicselected-id', (data) => {
        setPublicSelectedId(data);
      });
      socket.on('next-id', (data) => {
        setNextId(data);
      });

      // Ask for up to date data
      socket.emit('get-messages');

      // Ask for up to data
      socket.emit('get-timer');

      // ask for timer
      socket.emit('get-timer');

      // ask for playstate
      socket.emit('get-playstate');
      socket.emit('get-onAir');

      // Ask for up titles
      socket.emit('get-titles');
      socket.emit('get-publictitles');

      // Ask for up selected
      socket.emit('get-selected-id');
      socket.emit('get-next-id');

      // Clear listeners
      return () => {
        socket.off('messages-public');
        socket.off('messages-timer');
        socket.off('messages-lower');
        socket.off('timer');
        socket.off('playstate');
        socket.off('onAir');
        socket.off('titles');
        socket.off('publictitles');
        socket.off('selected-id');
        socket.emit('next-id');
      };
    }, [socket]);

    // Filter events only to pass down
    useEffect(() => {
      if (!eventsData) {
        return;
      }
      // filter just events with title
      if (Array.isArray(eventsData)) {
        const pe = eventsData.filter((d) => d.type === 'event' && d.title !== '' && d.isPublic);
        setPublicEvents(pe);

        // everything goes backstage
        setBackstageEvents(eventsData);
      }
    }, [eventsData]);

    // Set general data
    useEffect(() => {
      if (!genData) {
        return;
      }
      setGeneral(genData);
    }, [genData]);

    useEffect(() => {
      if (!settingsData) {
        return;
      }
      setSettings(settingsData);
    }, [settingsData]);

    /********************************************/
    /***  + titleManager                      ***/
    /***  WRAP INFORMATION RELATED TO TITLES  ***/
    /***  ----------------------------------  ***/
    /********************************************/
    // is there a now field?
    let showNow = true;
    if (!titles.titleNow && !titles.subtitleNow && !titles.presenterNow) showNow = false;

    // is there a next field?
    let showNext = true;
    if (!titles.titleNext && !titles.subtitleNext && !titles.presenterNext) showNext = false;

    const titleManager = { ...titles, showNow: showNow, showNext: showNext };

    /********************************************/
    /***  + publicTitleManager               ***/
    /***  WRAP INFORMATION RELATED TO TITLES  ***/
    /***  ----------------------------------  ***/
    /********************************************/
    // is there a now field?
    let showPublicNow = true;
    if (!publicTitles.titleNow && !publicTitles.subtitleNow && !publicTitles.presenterNow)
      showPublicNow = false;

    // is there a next field?
    let showPublicNext = true;
    if (!publicTitles.titleNext && !publicTitles.subtitleNext && !publicTitles.presenterNext)
      showPublicNext = false;

    const publicTitleManager = {
      ...publicTitles,
      showNow: showPublicNow,
      showNext: showPublicNext,
    };

    /******************************************/
    /***  + timeManager                     ***/
    /***  WRAP INFORMATION RELATED TO TIME  ***/
    /***  --------------------------------  ***/
    /******************************************/

    // inject info:
    // is timer finished
    // get clock string
    const timeManager = {
      ...timer,
      finished: playback === 'start' && timer.isNegative && timer.startedAt,
      clock: stringFromMillis(timer.clock),
      clock12: format(new Date(timer.clock - hoursToMilliseconds(1)), 'hh:mm:ss a'),
      clockMs: timer.clock,
      clockNoSeconds: stringFromMillis(timer.clock, false),
      clock12NoSeconds:  format(new Date(timer.clock - hoursToMilliseconds(1)), 'hh:mm'),
      playstate: playback,
    };

    return (
      <Component
        {...props}
        pres={pres}
        publ={publ}
        lower={lower}
        title={titleManager}
        publicTitle={publicTitleManager}
        time={timeManager}
        events={publicEvents}
        backstageEvents={backstageEvents}
        selectedId={selectedId}
        publicSelectedId={publicSelectedId}
        nextId={nextId}
        general={general}
        onAir={onAir}
        settings={settings}
      />
    );
  };
};

export default withSocket;<|MERGE_RESOLUTION|>--- conflicted
+++ resolved
@@ -1,21 +1,13 @@
 /* eslint-disable react/display-name */
 import React, { useEffect, useState } from 'react';
-<<<<<<< HEAD
-import { APP_SETTINGS, EVENT_TABLE, EVENTS_TABLE } from 'app/api/apiConstants';
-import { fetchEvent } from 'app/api/eventApi';
-import { fetchAllEvents } from 'app/api/eventsApi';
-import { useSocket } from 'app/context/socketContext';
-import { useFetch } from 'app/hooks/useFetch';
 import { format, hoursToMilliseconds } from 'date-fns';
-=======
-import { EVENT_TABLE, EVENTS_TABLE } from 'common/api/apiConstants';
-import { fetchEvent } from 'common/api/eventApi';
-import { fetchAllEvents } from 'common/api/eventsApi';
-import { useSocket } from 'common/context/socketContext';
-import { useFetch } from 'common/hooks/useFetch';
->>>>>>> 9b5d5363
-
-import { getSettings, ontimePlaceholderSettings } from '../../app/api/ontimeApi';
+
+import { APP_SETTINGS, EVENT_TABLE, EVENTS_TABLE } from '../../common/api/apiConstants';
+import { fetchEvent } from '../../common/api/eventApi';
+import { fetchAllEvents } from '../../common/api/eventsApi';
+import { getSettings, ontimePlaceholderSettings } from '../../common/api/ontimeApi';
+import { useSocket } from '../../common/context/socketContext';
+import { useFetch } from '../../common/hooks/useFetch';
 import { stringFromMillis } from '../../common/utils/time';
 
 const withSocket = (Component) => {
