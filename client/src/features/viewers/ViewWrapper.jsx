/* eslint-disable react/display-name */
<<<<<<< HEAD
import React, { useEffect, useState } from 'react';
import { EVENT_TABLE, EVENTS_TABLE, VIEW_SETTINGS } from 'common/api/apiConstants';
import { fetchEvent } from 'common/api/eventApi';
import { fetchAllEvents } from 'common/api/eventsApi';
import { useSocket } from 'common/context/socketContext';
import { useFetch } from 'common/hooks/useFetch';
=======
import { useEffect, useState } from 'react';
>>>>>>> fc0cbf61

import { getView } from '../../common/api/ontimeApi';

const withSocket = (Component) => {
  return (props) => {
    const { data: eventsData } = useFetch(EVENTS_TABLE, fetchAllEvents);
    const { data: genData } = useFetch(EVENT_TABLE, fetchEvent);
    const { data: viewSettings } = useFetch(VIEW_SETTINGS, getView);

    const [publicEvents, setPublicEvents] = useState([]);
    const [backstageEvents, setBackstageEvents] = useState([]);

    const socket = useSocket();
    const [pres, setPres] = useState({
      text: '',
      visible: false,
    });
    const [publ, setPubl] = useState({
      text: '',
      visible: false,
    });
    const [lower, setLower] = useState({
      text: '',
      visible: false,
    });
    const [timer, setTimer] = useState({
      clock: 0,
      running: 0,
      isNegative: false,
      startedAt: null,
      expectedFinish: null,
    });
    const [titles, setTitles] = useState({
      titleNow: '',
      subtitleNow: '',
      presenterNow: '',
      titleNext: '',
      subtitleNext: '',
      presenterNext: '',
    });
    const [publicTitles, setPublicTitles] = useState({
      titleNow: '',
      subtitleNow: '',
      presenterNow: '',
      titleNext: '',
      subtitleNext: '',
      presenterNext: '',
    });
    const [selectedId, setSelectedId] = useState(null);
    const [nextId, setNextId] = useState(null);
    const [publicSelectedId, setPublicSelectedId] = useState(null);
    const [general, setGeneral] = useState({
      title: '',
      url: '',
      publicInfo: '',
      backstageInfo: '',
      endMessage: '',
    });
    const [playback, setPlayback] = useState(null);
    const [onAir, setOnAir] = useState(false);

    // Ask for update on load
    useEffect(() => {
      if (!socket) {
        return;
      }

      // Handle timer messages
      socket.on('messages-timer', (data) => {
        setPres({ ...data });
      });

      // Handle public messages
      socket.on('messages-public', (data) => {
        setPubl({ ...data });
      });

      // Handle lower third messages
      socket.on('messages-lower', (data) => {
        setLower({ ...data });
      });

      // Handle timer
      socket.on('timer', (data) => {
        setTimer({ ...data });
      });

      // Handle playstate
      socket.on('playstate', (data) => {
        setPlayback(data);
      });
      socket.on('onAir', (data) => {
        setOnAir(data);
      });

      // Handle titles
      socket.on('titles', (data) => {
        setTitles({ ...data });
      });
      socket.on('publictitles', (data) => {
        setPublicTitles({ ...data });
      });

      // Handle selected event
      socket.on('selected-id', (data) => {
        setSelectedId(data);
      });
      socket.on('publicselected-id', (data) => {
        setPublicSelectedId(data);
      });
      socket.on('next-id', (data) => {
        setNextId(data);
      });

      // Ask for up to date data
      socket.emit('get-messages');

      // Ask for up to data
      socket.emit('get-timer');

      // ask for timer
      socket.emit('get-timer');

      // ask for playstate
      socket.emit('get-playstate');
      socket.emit('get-onAir');

      // Ask for up titles
      socket.emit('get-titles');
      socket.emit('get-publictitles');

      // Ask for up selected
      socket.emit('get-selected-id');
      socket.emit('get-next-id');

      // Clear listeners
      return () => {
        socket.off('messages-public');
        socket.off('messages-timer');
        socket.off('messages-lower');
        socket.off('timer');
        socket.off('playstate');
        socket.off('onAir');
        socket.off('titles');
        socket.off('publictitles');
        socket.off('selected-id');
        socket.emit('next-id');
      };
    }, [socket]);

    // Filter events only to pass down
    useEffect(() => {
      if (!eventsData) {
        return;
      }
      // filter just events with title
      if (Array.isArray(eventsData)) {
        const pe = eventsData.filter((d) => d.type === 'event' && d.title !== '' && d.isPublic);
        setPublicEvents(pe);

        // everything goes backstage
        setBackstageEvents(eventsData);
      }
    }, [eventsData]);

    // Set general data
    useEffect(() => {
      if (!genData) {
        return;
      }
      setGeneral(genData);
    }, [genData]);

    /********************************************/
    /***  + titleManager                      ***/
    /***  WRAP INFORMATION RELATED TO TITLES  ***/
    /***  ----------------------------------  ***/
    /********************************************/
    // is there a now field?
    let showNow = true;
    if (!titles.titleNow && !titles.subtitleNow && !titles.presenterNow) showNow = false;

    // is there a next field?
    let showNext = true;
    if (!titles.titleNext && !titles.subtitleNext && !titles.presenterNext) showNext = false;

    const titleManager = { ...titles, showNow: showNow, showNext: showNext };

    /********************************************/
    /***  + publicTitleManager               ***/
    /***  WRAP INFORMATION RELATED TO TITLES  ***/
    /***  ----------------------------------  ***/
    /********************************************/
    // is there a now field?
    let showPublicNow = true;
    if (!publicTitles.titleNow && !publicTitles.subtitleNow && !publicTitles.presenterNow)
      showPublicNow = false;

    // is there a next field?
    let showPublicNext = true;
    if (!publicTitles.titleNext && !publicTitles.subtitleNext && !publicTitles.presenterNext)
      showPublicNext = false;

    const publicTitleManager = {
      ...publicTitles,
      showNow: showPublicNow,
      showNext: showPublicNext,
    };

    /******************************************/
    /***  + timeManager                     ***/
    /***  WRAP INFORMATION RELATED TO TIME  ***/
    /***  --------------------------------  ***/
    /******************************************/

    // inject info:
    // is timer finished
    // get clock string
    const timeManager = {
      ...timer,
      finished: playback === 'start' && timer.isNegative && timer.startedAt,
      playstate: playback,
    };

    // prevent render until we get all the data we need
    if (!viewSettings) {
      return null;
    }

    Component.displayName = 'ComponentWithData';
    return (
      <Component
        {...props}
        pres={pres}
        publ={publ}
        lower={lower}
        title={titleManager}
        publicTitle={publicTitleManager}
        time={timeManager}
        events={publicEvents}
        backstageEvents={backstageEvents}
        selectedId={selectedId}
        publicSelectedId={publicSelectedId}
        viewSettings={viewSettings}
        nextId={nextId}
        general={general}
        onAir={onAir}
      />
    );
  };
};

export default withSocket;<|MERGE_RESOLUTION|>--- conflicted
+++ resolved
@@ -1,14 +1,10 @@
 /* eslint-disable react/display-name */
-<<<<<<< HEAD
-import React, { useEffect, useState } from 'react';
+import { useEffect, useState } from 'react';
 import { EVENT_TABLE, EVENTS_TABLE, VIEW_SETTINGS } from 'common/api/apiConstants';
 import { fetchEvent } from 'common/api/eventApi';
 import { fetchAllEvents } from 'common/api/eventsApi';
 import { useSocket } from 'common/context/socketContext';
 import { useFetch } from 'common/hooks/useFetch';
-=======
-import { useEffect, useState } from 'react';
->>>>>>> fc0cbf61
 
 import { getView } from '../../common/api/ontimeApi';
 
