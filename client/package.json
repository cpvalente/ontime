--- conflicted
+++ resolved
@@ -1,10 +1,7 @@
 {
   "name": "ontime-ui",
-<<<<<<< HEAD
   "version": "1.0.2",
-=======
-  "version": "1.1.0",
->>>>>>> 8c2d6595
+  "version": "1.1.1",
   "private": true,
   "dependencies": {
     "@chakra-ui/react": "^2.0.0-next.3",
