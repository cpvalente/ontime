{
  "name": "ontime-ui",
<<<<<<< HEAD
  "version": "1.8.2",
=======
  "version": "1.9.3",
>>>>>>> 45cfb633
  "private": true,
  "dependencies": {
    "@chakra-ui/react": "2.3.4",
    "@dnd-kit/core": "^6.0.5",
    "@dnd-kit/sortable": "^7.0.1",
    "@dnd-kit/utilities": "^3.2.0",
    "@emotion/react": "^11.10.4",
    "@emotion/styled": "^11.10.4",
    "@react-icons/all-files": "^4.1.0",
    "@tanstack/react-query": "^4.10.3",
    "@tanstack/react-query-devtools": "^4.11.0",
    "autosize": "^5.0.1",
    "axios": "^0.27.2",
    "color": "^4.2.3",
    "framer-motion": "^7.5.3",
    "jotai": "^1.8.5",
    "luxon": "^3.0.1",
    "react": "^18.2.0",
    "react-beautiful-dnd": "^13.1.1",
    "react-dom": "^18.2.0",
    "react-fast-compare": "^3.2.0",
    "react-qr-code": "^2.0.5",
    "react-router-dom": "^6.3.0",
    "react-table": "^7.7.0",
    "socket.io-client": "^4.5.2",
    "typeface-open-sans": "^1.1.13",
    "web-vitals": "^2.1.4"
  },
  "scripts": {
    "start": "set BROWSER=none&&vite",
    "build": "vite build",
    "lint": "eslint .",
    "stylelint": "npx stylelint \"**/*.scss\"\n",
    "test": "vitest ",
    "test:pipeline": "vitest run"
  },
  "browserslist": {
    "production": [
      ">0.2%",
      "not dead",
      "not op_mini all"
    ],
    "development": [
      "last 1 chrome version",
      "last 1 firefox version",
      "last 1 safari version"
    ]
  },
  "devDependencies": {
    "@testing-library/jest-dom": "^5.16.4",
    "@testing-library/react": "^13.1.1",
    "@testing-library/react-hooks": "^8.0.0",
    "@testing-library/user-event": "^14.1.1",
    "@types/color": "^3.0.3",
    "@types/node": "^18.7.16",
    "@types/react": "^18.0.21",
    "@types/react-beautiful-dnd": "^13.1.2",
    "@types/react-dom": "^18.0.6",
    "@typescript-eslint/eslint-plugin": "^5.37.0",
    "@typescript-eslint/parser": "^5.37.0",
    "@vitejs/plugin-react": "^2.1.0",
    "eslint": "^8.25.0",
    "eslint-config-prettier": "^8.5.0",
    "eslint-plugin-jest": "^27.0.4",
    "eslint-plugin-react": "^7.31.8",
    "eslint-plugin-simple-import-sort": "^7.0.0",
    "eslint-plugin-testing-library": "^5.6.4",
    "jsdom": "^20.0.0",
    "prettier": "^2.7.1",
    "prop-types": "^15.8.1",
    "react-test-renderer": "^18.1.0",
    "sass": "^1.51.0",
    "stylelint": "^14.9.1",
    "stylelint-config-prettier": "^9.0.3",
    "stylelint-config-standard-scss": "^4.0.0",
    "typescript": "^4.8.3",
    "vite": "^3.1.6",
    "vite-plugin-svgr": "^2.2.1",
    "vite-tsconfig-paths": "^3.5.0",
    "vitest": "^0.23.2"
  },
  "resolutions": {
    "**/@types/react": "18.0.21"
  }
}<|MERGE_RESOLUTION|>--- conflicted
+++ resolved
@@ -1,10 +1,6 @@
 {
   "name": "ontime-ui",
-<<<<<<< HEAD
-  "version": "1.8.2",
-=======
   "version": "1.9.3",
->>>>>>> 45cfb633
   "private": true,
   "dependencies": {
     "@chakra-ui/react": "2.3.4",
