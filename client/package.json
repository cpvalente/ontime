{
  "name": "ontime",
  "version": "0.1.0",
  "private": true,
  "dependencies": {
    "@chakra-ui/react": "^1.7.1",
    "@emotion/react": "^11.5.0",
    "@emotion/styled": "^11.3.0",
    "@testing-library/jest-dom": "^5.11.4",
    "@testing-library/react": "^11.1.0",
    "@testing-library/user-event": "^12.1.10",
    "axios": "^0.21.1",
    "framer-motion": "^4.1.6",
    "jotai": "^0.16.5",
    "react": "17.0.2",
    "react-beautiful-dnd": "^13.1.0",
    "react-dom": "^17.0.1",
    "react-fast-compare": "^3.2.0",
    "react-icons": "^4.3.1",
    "react-qr-code": "^2.0.2",
    "react-query": "^3.13.5",
    "react-router": "^5.2.0",
    "react-router-dom": "^5.2.0",
    "react-scripts": "4.0.3",
    "socket.io-client": "^4.3.2",
    "typeface-open-sans": "^1.1.13",
    "use-fit-text": "^2.4.0",
    "web-vitals": "^1.0.1"
  },
  "scripts": {
    "start": "set BROWSER=none&&react-scripts start",
    "build": "react-scripts build",
    "test": "react-scripts test",
    "eject": "react-scripts eject"
  },
  "eslintConfig": {
    "extends": [
      "react-app",
      "react-app/jest"
    ]
  },
  "browserslist": {
    "production": [
      ">0.2%",
      "not dead",
      "not op_mini all"
    ],
    "development": [
      "last 1 chrome version",
      "last 1 firefox version",
      "last 1 safari version"
    ]
  },
  "devDependencies": {
<<<<<<< HEAD
    "sass": "^1.43.5"
=======
    "sass": "^1.44.0"
>>>>>>> 2751ed3d
  }
}<|MERGE_RESOLUTION|>--- conflicted
+++ resolved
@@ -52,10 +52,6 @@
     ]
   },
   "devDependencies": {
-<<<<<<< HEAD
-    "sass": "^1.43.5"
-=======
     "sass": "^1.44.0"
->>>>>>> 2751ed3d
   }
 }