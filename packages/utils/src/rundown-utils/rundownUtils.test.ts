import type { NormalisedRundown, OntimeEvent, OntimeRundown } from 'ontime-types';
import { SupportedEvent } from 'ontime-types';

import {
  getLastEvent,
<<<<<<< HEAD
  getNext,
  getNextEvent,
  getNextEventWithCue,
=======
  getLastNormal,
  getNext,
  getNextEvent,
>>>>>>> b52fb0f9
  getPrevious,
  getPreviousEvent,
  swapEventData,
} from './rundownUtils';

describe('getNext()', () => {
  it('returns the next event of type event', () => {
    const testRundown = [
      { id: '1', type: SupportedEvent.Event },
      { id: '2', type: SupportedEvent.Event },
      { id: '3', type: SupportedEvent.Event },
    ];

    const { nextEvent, nextIndex } = getNext(testRundown as OntimeRundown, '1');
    expect(nextEvent?.id).toBe('2');
    expect(nextIndex).toBe(1);
  });
  it('alows other event types', () => {
    const testRundown = [
      { id: '1', type: SupportedEvent.Event },
      { id: '2', type: SupportedEvent.Delay },
      { id: '3', type: SupportedEvent.Block },
      { id: '4', type: SupportedEvent.Event },
    ];

    const { nextEvent, nextIndex } = getNext(testRundown as OntimeRundown, '1');
    expect(nextEvent?.id).toBe('2');
    expect(nextIndex).toBe(1);
  });
  it('returns null if none found', () => {
    const testRundown = [
      { id: '1', type: SupportedEvent.Event },
      { id: '2', type: SupportedEvent.Delay },
      { id: '3', type: SupportedEvent.Block },
    ];

    const { nextEvent, nextIndex } = getNext(testRundown as OntimeRundown, '3');
    expect(nextEvent).toBe(null);
    expect(nextIndex).toBe(null);
  });
});

describe('getNextEvent()', () => {
  it('returns the next event of type event', () => {
    const testRundown = [
      { id: '1', type: SupportedEvent.Event },
      { id: '2', type: SupportedEvent.Event },
      { id: '3', type: SupportedEvent.Event },
    ];

    const { nextEvent, nextIndex } = getNextEvent(testRundown as OntimeRundown, '1');
    expect(nextEvent?.id).toBe('2');
    expect(nextIndex).toBe(1);
  });
  it('ignores other event types', () => {
    const testRundown = [
      { id: '1', type: SupportedEvent.Event },
      { id: '2', type: SupportedEvent.Delay },
      { id: '3', type: SupportedEvent.Block },
      { id: '4', type: SupportedEvent.Event },
    ];

    const { nextEvent, nextIndex } = getNextEvent(testRundown as OntimeRundown, '1');
    expect(nextEvent?.id).toBe('4');
    expect(nextIndex).toBe(3);
  });
  it('returns null if none found', () => {
    const testRundown = [
      { id: '1', type: SupportedEvent.Event },
      { id: '2', type: SupportedEvent.Delay },
      { id: '3', type: SupportedEvent.Block },
    ];

    const { nextEvent, nextIndex } = getNextEvent(testRundown as OntimeRundown, '1');
    expect(nextEvent).toBe(null);
    expect(nextIndex).toBe(null);
  });
});

describe('getPrevious()', () => {
  it('returns the previous event of type event', () => {
    const testRundown = [
      { id: '1', type: SupportedEvent.Event },
      { id: '2', type: SupportedEvent.Event },
      { id: '3', type: SupportedEvent.Event },
    ];

    const { entry, index } = getPrevious(testRundown as OntimeRundown, '3');
    expect(entry?.id).toBe('2');
    expect(index).toBe(1);
  });
  it('allow other event types', () => {
    const testRundown = [
      { id: '1', type: SupportedEvent.Event },
      { id: '2', type: SupportedEvent.Delay },
      { id: '3', type: SupportedEvent.Block },
      { id: '4', type: SupportedEvent.Event },
    ];

    const { entry, index } = getPrevious(testRundown as OntimeRundown, '3');
    expect(entry?.id).toBe('2');
    expect(index).toBe(1);
  });
  it('returns null if none found', () => {
    const testRundown = [
      { id: '2', type: SupportedEvent.Delay },
      { id: '3', type: SupportedEvent.Block },
      { id: '4', type: SupportedEvent.Event },
    ];

    const { entry, index } = getPrevious(testRundown as OntimeRundown, '2');
    expect(entry).toBe(null);
    expect(index).toBe(null);
  });
});

describe('getPreviousEvent()', () => {
  it('returns the previous event of type event', () => {
    const testRundown = [
      { id: '1', type: SupportedEvent.Event },
      { id: '2', type: SupportedEvent.Event },
      { id: '3', type: SupportedEvent.Event },
    ];

    const { previousEvent, previousIndex } = getPreviousEvent(testRundown as OntimeRundown, '3');
    expect(previousEvent?.id).toBe('2');
    expect(previousIndex).toBe(1);
  });
  it('ignores other event types', () => {
    const testRundown = [
      { id: '1', type: SupportedEvent.Event },
      { id: '2', type: SupportedEvent.Delay },
      { id: '3', type: SupportedEvent.Block },
      { id: '4', type: SupportedEvent.Event },
    ];

    const { previousEvent, previousIndex } = getPreviousEvent(testRundown as OntimeRundown, '4');
    expect(previousEvent?.id).toBe('1');
    expect(previousIndex).toBe(0);
  });
  it('returns null if none found', () => {
    const testRundown = [
      { id: '2', type: SupportedEvent.Delay },
      { id: '3', type: SupportedEvent.Block },
      { id: '4', type: SupportedEvent.Event },
    ];

    const { previousEvent, previousIndex } = getPreviousEvent(testRundown as OntimeRundown, '2');
    expect(previousEvent).toBe(null);
    expect(previousIndex).toBe(null);
  });
});

describe('swapEventData', () => {
  it('swaps some data between two events', () => {
    const eventA = {
      id: '1',
      cue: 'A',
      timeStart: 1,
      timeEnd: 1,
      duration: 1,
      delay: 1,
    } as OntimeEvent;
    const eventB = {
      id: '2',
      cue: 'B',
      timeStart: 2,
      timeEnd: 2,
      duration: 2,
      delay: 2,
    } as OntimeEvent;

    const { newA, newB } = swapEventData(eventA, eventB);

    expect(newA).toMatchObject({
      id: '1',
      cue: 'B',
      timeStart: 1,
      timeEnd: 1,
      duration: 1,
      delay: 1,
    });
    expect(newB).toMatchObject({
      id: '2',
      cue: 'A',
      timeStart: 2,
      timeEnd: 2,
      duration: 2,
      delay: 2,
    });
  });
});

describe('getLastEvent', () => {
  it('returns the last event of type event', () => {
    const testRundown = [
      { id: '1', type: SupportedEvent.Event },
      { id: '2', type: SupportedEvent.Delay },
      { id: '3', type: SupportedEvent.Event },
      { id: '4', type: SupportedEvent.Block },
    ];

    const { lastEvent } = getLastEvent(testRundown as OntimeRundown);
    expect(lastEvent?.id).toBe('3');
  });
  it('handles rundowns with a single event', () => {
    const testRundown = [{ id: '1', type: SupportedEvent.Event }];

    const { lastEvent } = getLastEvent(testRundown as OntimeRundown);
    expect(lastEvent?.id).toBe('1');
  });
<<<<<<< HEAD
});

describe('getNextEventWithCue', () => {
  it('returns the first event with cue', () => {
    const testRundown = [
      { id: '1', cue: 'A', type: SupportedEvent.Event },
      { id: '2', cue: 'B', type: SupportedEvent.Event },
      { id: '3', cue: 'C', type: SupportedEvent.Event },
      { id: '4', cue: 'D', type: SupportedEvent.Event },
      { id: '5', cue: 'E', type: SupportedEvent.Event },
      { id: '6', cue: 'F', type: SupportedEvent.Event },
    ];

    const event = getNextEventWithCue(testRundown as OntimeRundown, 'd');
    expect(event?.id).toBe('4');
  });
  it('returns the null if cue not found', () => {
    const testRundown = [
      { id: '1', cue: 'A', type: SupportedEvent.Event },
      { id: '2', cue: 'B', type: SupportedEvent.Event },
      { id: '3', cue: 'C', type: SupportedEvent.Event },
      { id: '4', cue: 'D', type: SupportedEvent.Event },
      { id: '5', cue: 'E', type: SupportedEvent.Event },
      { id: '6', cue: 'F', type: SupportedEvent.Event },
    ];

    const event = getNextEventWithCue(testRundown as OntimeRundown, 'G');
    expect(event).toBe(null);
  });
  it('returns the next event with cue given index', () => {
    const testRundown = [
      { id: '1', cue: 'A', type: SupportedEvent.Event },
      { id: '2', cue: 'B', type: SupportedEvent.Event },
      { id: '3', cue: 'C', type: SupportedEvent.Event },
      { id: '4', cue: 'D', type: SupportedEvent.Event },
      { id: '5', cue: 'E', type: SupportedEvent.Event },
      { id: '6', cue: 'A', type: SupportedEvent.Event },
    ];

    const event = getNextEventWithCue(testRundown as OntimeRundown, 'A', 2);
    expect(event?.id).toBe('6');
  });
  it('handles mixed entry types', () => {
    const testRundown = [
      { id: '1', cue: 'A', type: SupportedEvent.Event },
      { id: '2', cue: 'B', type: SupportedEvent.Event },
      { id: 'B1', type: SupportedEvent.Block },
      { id: '3', cue: 'C', type: SupportedEvent.Event },
      { id: '4', cue: 'D', type: SupportedEvent.Event },
      { id: 'D1', type: SupportedEvent.Delay },
      { id: '5', cue: 'E', type: SupportedEvent.Event },
      { id: '6', cue: 'A', type: SupportedEvent.Event },
    ];

    const event = getNextEventWithCue(testRundown as OntimeRundown, 'A', 2);
    expect(event?.id).toBe('6');
  });
  it('do not loop around', () => {
    const testRundown = [
      { id: '1', cue: 'A', type: SupportedEvent.Event },
      { id: '2', cue: 'B', type: SupportedEvent.Event },
      { id: '3', cue: 'C', type: SupportedEvent.Event },
      { id: '4', cue: 'D', type: SupportedEvent.Event },
      { id: '5', cue: 'E', type: SupportedEvent.Event },
      { id: '6', cue: 'F', type: SupportedEvent.Event },
    ];

    const event = getNextEventWithCue(testRundown as OntimeRundown, 'A', 2);
    expect(event).toBe(null);
=======

  describe('getLastNormal', () => {
    it('returns the last entry', () => {
      const testRundown = {
        4: { id: '4', type: SupportedEvent.Block },
        1: { id: '1', type: SupportedEvent.Event },
        3: { id: '3', type: SupportedEvent.Event },
        2: { id: '2', type: SupportedEvent.Delay },
      };

      const order = ['1', '2', '3', '4'];

      const lastEntry = getLastNormal(testRundown as unknown as NormalisedRundown, order);
      expect(lastEntry?.id).toBe('4');
    });
    it('handles rundowns with a single event', () => {
      const testRundown = [{ id: '1', type: SupportedEvent.Event }];

      const { lastEvent } = getLastEvent(testRundown as OntimeRundown);
      expect(lastEvent?.id).toBe('1');
    });

    it('handles empty order', () => {
      const testRundown = {
        4: { id: '4', type: SupportedEvent.Block },
        1: { id: '1', type: SupportedEvent.Event },
        3: { id: '3', type: SupportedEvent.Event },
        2: { id: '2', type: SupportedEvent.Delay },
      };

      const order: string[] = [];

      const lastEntry = getLastNormal(testRundown as unknown as NormalisedRundown, order);
      expect(lastEntry).toBe(null);
    });

    it('handles empty rundown', () => {
      const testRundown = {};

      const order = ['1', '2', '3', '4'];

      const lastEntry = getLastNormal(testRundown as unknown as NormalisedRundown, order);
      expect(lastEntry).toBe(null);
    });
>>>>>>> b52fb0f9
  });
});<|MERGE_RESOLUTION|>--- conflicted
+++ resolved
@@ -3,15 +3,10 @@
 
 import {
   getLastEvent,
-<<<<<<< HEAD
+  getLastNormal,
   getNext,
   getNextEvent,
   getNextEventWithCue,
-=======
-  getLastNormal,
-  getNext,
-  getNextEvent,
->>>>>>> b52fb0f9
   getPrevious,
   getPreviousEvent,
   swapEventData,
@@ -223,7 +218,6 @@
     const { lastEvent } = getLastEvent(testRundown as OntimeRundown);
     expect(lastEvent?.id).toBe('1');
   });
-<<<<<<< HEAD
 });
 
 describe('getNextEventWithCue', () => {
@@ -293,51 +287,5 @@
 
     const event = getNextEventWithCue(testRundown as OntimeRundown, 'A', 2);
     expect(event).toBe(null);
-=======
-
-  describe('getLastNormal', () => {
-    it('returns the last entry', () => {
-      const testRundown = {
-        4: { id: '4', type: SupportedEvent.Block },
-        1: { id: '1', type: SupportedEvent.Event },
-        3: { id: '3', type: SupportedEvent.Event },
-        2: { id: '2', type: SupportedEvent.Delay },
-      };
-
-      const order = ['1', '2', '3', '4'];
-
-      const lastEntry = getLastNormal(testRundown as unknown as NormalisedRundown, order);
-      expect(lastEntry?.id).toBe('4');
-    });
-    it('handles rundowns with a single event', () => {
-      const testRundown = [{ id: '1', type: SupportedEvent.Event }];
-
-      const { lastEvent } = getLastEvent(testRundown as OntimeRundown);
-      expect(lastEvent?.id).toBe('1');
-    });
-
-    it('handles empty order', () => {
-      const testRundown = {
-        4: { id: '4', type: SupportedEvent.Block },
-        1: { id: '1', type: SupportedEvent.Event },
-        3: { id: '3', type: SupportedEvent.Event },
-        2: { id: '2', type: SupportedEvent.Delay },
-      };
-
-      const order: string[] = [];
-
-      const lastEntry = getLastNormal(testRundown as unknown as NormalisedRundown, order);
-      expect(lastEntry).toBe(null);
-    });
-
-    it('handles empty rundown', () => {
-      const testRundown = {};
-
-      const order = ['1', '2', '3', '4'];
-
-      const lastEntry = getLastNormal(testRundown as unknown as NormalisedRundown, order);
-      expect(lastEntry).toBe(null);
-    });
->>>>>>> b52fb0f9
   });
 });