<<<<<<< HEAD
import { OntimeEvent, OntimeRundownEntry, SupportedEvent } from 'ontime-types';
=======
import { OntimeEvent, OntimeRundown } from 'ontime-types';
>>>>>>> 51c31ada

import { dayInMs } from '../timeConstants.js';

/**
 * Gets first event in rundown, if it exists
 * @param {OntimeRundownEntry[]} rundown
 * @return {OntimeRundownEntry | null}
 */
export function getFirst(rundown: OntimeRundownEntry[]) {
  return rundown.length ? rundown[0] : null;
}

/**
 * Gets first scheduled event in rundown, if it exists
 * @param {OntimeRundownEntry[]} rundown
 * @return {OntimeEvent | null}
 */
export function getFirstEvent(rundown: OntimeRundownEntry[]) {
  for (let i = 0; i < rundown.length; i++) {
    if (rundown[i].type === SupportedEvent.Event) {
      return rundown[i] as OntimeEvent;
    }
  }
  return null;
}

/**
 * Gets next event in rundown, if it exists
 * @param {OntimeRundownEntry[]} rundown
 * @param {string} currentId
 * @return {OntimeRundownEntry | null}
 */
export function getNext(rundown: OntimeRundownEntry[], currentId: string): OntimeRundownEntry | null {
  const index = rundown.findIndex((event) => event.id === currentId);
  if (index !== -1 && index + 1 < rundown.length) {
    return rundown[index + 1];
  } else {
    return null;
  }
}

/**
 * Gets next scheduled event in rundown, if it exists
 * @param {OntimeRundownEntry[]} rundown
 * @param {string} currentId
 * @return {OntimeEvent | null}
 */
export function getNextEvent(rundown: OntimeRundownEntry[], currentId: string): OntimeEvent | null {
  const index = rundown.findIndex((event) => event.id === currentId);
  if (index < 0) {
    return null;
  }

  for (let i = index + 1; i < rundown.length; i++) {
    if (rundown[i].type === SupportedEvent.Event) {
      return rundown[i] as OntimeEvent;
    }
  }
  return null;
}

/**
 * Gets previous event in rundown, if it exists
 * @param {OntimeRundownEntry[]} rundown
 * @param {string} currentId
 * @return {OntimeRundownEntry | null}
 */
export function getPrevious(rundown: OntimeRundownEntry[], currentId: string) {
  const index = rundown.findIndex((event) => event.id === currentId);
  if (index !== -1 && index - 1 >= 0) {
    return rundown[index - 1];
  } else {
    return null;
  }
}

/**
 * Gets previous scheduled event in rundown, if it exists
 * @param {OntimeRundownEntry[]} rundown
 * @param {string} currentId
 * @return {OntimeEvent | null}
 */
export function getPreviousEvent(rundown: OntimeRundownEntry[], currentId: string): OntimeEvent | null {
  const index = rundown.findIndex((event) => event.id === currentId);
  if (index < 0) {
    return null;
  }

  for (let i = index - 1; i >= 0; i--) {
    if (rundown[i].type === SupportedEvent.Event) {
      return rundown[i] as OntimeEvent;
    }
  }
  return null;
}

/**
 * @description calculates event duration considering midnight
 * @param {number} timeStart
 * @param {number} timeEnd
 * @returns {number}
 */
export const calculateDuration = (timeStart: number, timeEnd: number): number => {
  // Durations must be positive
  if (timeEnd < timeStart) {
    return timeEnd + dayInMs - timeStart;
  }
  return timeEnd - timeStart;
};

/**
 * @description swaps two OntimeEvents in the rundown
 * @param {OntimeRundown} rundown
 * @param {number} fromEventIndex
 * @param {number} toEventIndex
 * @returns {OntimeRundown}
 */
export const swapOntimeEvents = (
  rundown: OntimeRundown,
  fromEventIndex: number,
  toEventIndex: number,
): OntimeRundown => {
  const updatedRundown = [...rundown];

  if (fromEventIndex < 0 || toEventIndex < 0) {
    throw new Error('ID not found at index');
  }

  const fromEvent = updatedRundown.at(fromEventIndex) as OntimeEvent;
  const toEvent = updatedRundown.at(toEventIndex) as OntimeEvent;

  updatedRundown[fromEventIndex] = {
    ...toEvent,
    timeStart: fromEvent.timeStart,
    timeEnd: fromEvent.timeEnd,
    duration: fromEvent.duration,
    delay: fromEvent.delay,
  };

  updatedRundown[toEventIndex] = {
    ...fromEvent,
    timeStart: toEvent.timeStart,
    timeEnd: toEvent.timeEnd,
    duration: toEvent.duration,
    delay: toEvent.delay,
  };

  return updatedRundown;
};<|MERGE_RESOLUTION|>--- conflicted
+++ resolved
@@ -1,8 +1,4 @@
-<<<<<<< HEAD
-import { OntimeEvent, OntimeRundownEntry, SupportedEvent } from 'ontime-types';
-=======
-import { OntimeEvent, OntimeRundown } from 'ontime-types';
->>>>>>> 51c31ada
+import { OntimeEvent, OntimeRundown, OntimeRundownEntry, SupportedEvent } from 'ontime-types';
 
 import { dayInMs } from '../timeConstants.js';
 
