--- conflicted
+++ resolved
@@ -1,10 +1,5 @@
-<<<<<<< HEAD
-// rundown logic
+// runtime utils
 export { getFirst, getNext, getPrevious } from './src/rundown-utils/rundownUtils.js';
-
-// time data logic
-=======
-// runtime utils
 export { validatePlayback } from './src/validate-action/validatePlayback.js';
 
 // rundown utils
@@ -12,19 +7,10 @@
 export { calculateDuration } from './src/rundown-utils/rundownUtils.js';
 
 // format utils
->>>>>>> a46a0e16
 export { formatDisplay } from './src/date-utils/formatDisplay.js';
 export { formatFromMillis } from './src/date-utils/formatFromMillis.js';
 export { isTimeString } from './src/date-utils/isTimeString.js';
 export { millisToString } from './src/date-utils/millisToString.js';
 
-<<<<<<< HEAD
-// runtime logic
-export { validatePlayback } from './src/validate-action/validatePlayback.js';
-
-// utils
-export { generateId } from './src/generate-id/generateId.js';
-=======
 // time utils
-export { dayInMs, mts } from './src/timeConstants.js';
->>>>>>> a46a0e16
+export { dayInMs, mts } from './src/timeConstants.js';