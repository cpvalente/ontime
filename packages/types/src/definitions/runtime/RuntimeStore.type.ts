--- conflicted
+++ resolved
@@ -1,10 +1,6 @@
 import type { OntimeEvent } from '../core/OntimeEvent.type.js';
-<<<<<<< HEAD
 import type { DrivenTimerState, SimpleTimerState } from './AuxTimer.type.js';
-=======
-import type { SimpleTimerState } from './AuxTimer.type.js';
 import type { CurrentBlockState } from './CurrentBlockState.type.js';
->>>>>>> 158ef05f
 import type { MessageState } from './MessageControl.type.js';
 import type { Runtime } from './Runtime.type.js';
 import type { TimerState } from './TimerState.type.js';
@@ -28,11 +24,8 @@
 
   // extra timers
   auxtimer1: SimpleTimerState;
-<<<<<<< HEAD
   auxtimer2: DrivenTimerState;
-=======
 
   // flags
   frozen: boolean;
->>>>>>> 158ef05f
 };