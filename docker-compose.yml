version: "3"

services:
  ontime:
    container_name: ontime
    image: getontime/ontime:v2_latest
    ports:
      - "4001:4001/tcp"
      - "8888:8888/udp"
      - "9999:9999/udp"
    volumes:
<<<<<<< HEAD
      - "./ontime-db:/Resources/extraResources/db/preloaded-db/"
      - "./ontime-external:/Resources/extraResources/external/"
=======
      - "./ontime-db:/external/preloaded-db/"
      - "./ontime-styles:/external/styles/"
>>>>>>> 5cee90a3
    environment:
      - TZ=Asia/Singapore
    restart: unless-stopped<|MERGE_RESOLUTION|>--- conflicted
+++ resolved
@@ -9,13 +9,8 @@
       - "8888:8888/udp"
       - "9999:9999/udp"
     volumes:
-<<<<<<< HEAD
-      - "./ontime-db:/Resources/extraResources/db/preloaded-db/"
-      - "./ontime-external:/Resources/extraResources/external/"
-=======
       - "./ontime-db:/external/preloaded-db/"
       - "./ontime-styles:/external/styles/"
->>>>>>> 5cee90a3
     environment:
       - TZ=Asia/Singapore
     restart: unless-stopped