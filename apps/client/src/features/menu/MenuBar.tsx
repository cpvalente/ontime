import { memo, useCallback, useEffect, useState } from 'react';
<<<<<<< HEAD
=======
import { VStack } from '@chakra-ui/react';
import { IoCloud } from '@react-icons/all-files/io5/IoCloud';
import { IoCloudOutline } from '@react-icons/all-files/io5/IoCloudOutline';
>>>>>>> 71092afc
import { IoColorWand } from '@react-icons/all-files/io5/IoColorWand';
import { IoExtensionPuzzle } from '@react-icons/all-files/io5/IoExtensionPuzzle';
import { IoExtensionPuzzleOutline } from '@react-icons/all-files/io5/IoExtensionPuzzleOutline';
import { IoHelp } from '@react-icons/all-files/io5/IoHelp';
import { IoOptions } from '@react-icons/all-files/io5/IoOptions';
import { IoPlay } from '@react-icons/all-files/io5/IoPlay';
import { IoPushOutline } from '@react-icons/all-files/io5/IoPushOutline';
import { IoSaveOutline } from '@react-icons/all-files/io5/IoSaveOutline';
import { IoSettingsOutline } from '@react-icons/all-files/io5/IoSettingsOutline';

import { downloadCSV, downloadRundown } from '../../common/api/ontimeApi';
import QuitIconBtn from '../../common/components/buttons/QuitIconBtn';
import TooltipActionBtn from '../../common/components/buttons/TooltipActionBtn';
import useElectronEvent from '../../common/hooks/useElectronEvent';
import { AppMode, useAppMode } from '../../common/stores/appModeStore';
import ExportModal, { ExportType } from '../modals/export-modal/ExportModal';

import style from './MenuBar.module.scss';

interface MenuBarProps {
  isOldSettingsOpen: boolean;
  onSettingsOpen: () => void;
  onSettingsClose: () => void;
  isUploadOpen: boolean;
  onUploadOpen: () => void;
  isIntegrationOpen: boolean;
  onIntegrationOpen: () => void;
  isAboutOpen: boolean;
  onAboutOpen: () => void;
  isQuickStartOpen: boolean;
  onQuickStartOpen: () => void;
<<<<<<< HEAD
  openSettings: (newTab?: string) => void;
  isSettingsOpen: boolean;
=======
  isSheetsOpen: boolean;
  onSheetsOpen: () => void;
>>>>>>> 71092afc
}

const buttonStyle = {
  fontSize: '1.25em',
  size: 'lg',
  colorScheme: 'white',
  _hover: {
    background: 'rgba(255, 255, 255, 0.10)', // $white-10
  },
  _active: {
    background: 'rgba(255, 255, 255, 0.13)', // $white-13
  },
};

const MenuBar = (props: MenuBarProps) => {
  const {
    isOldSettingsOpen,
    onSettingsOpen,
    onSettingsClose,
    isUploadOpen,
    onUploadOpen,
    isIntegrationOpen,
    onIntegrationOpen,
    isAboutOpen,
    onAboutOpen,
    isQuickStartOpen,
    onQuickStartOpen,
<<<<<<< HEAD
    openSettings,
    isSettingsOpen,
=======
    isSheetsOpen,
    onSheetsOpen,
>>>>>>> 71092afc
  } = props;
  const { isElectron, sendToElectron } = useElectronEvent();

  const appMode = useAppMode((state) => state.mode);
  const setAppMode = useAppMode((state) => state.setMode);

  const setRunMode = () => setAppMode(AppMode.Run);
  const setEditMode = () => setAppMode(AppMode.Edit);
  const sendShutdown = () => {
    if (isElectron) {
      sendToElectron('shutdown', 'now');
    }
  };

  // Handle keyboard shortcuts
  const handleKeyPress = useCallback(
    (event: KeyboardEvent) => {
      // handle held key
      if (event.repeat) return;

      // check if the ctrl key is pressed
      if (event.ctrlKey || event.metaKey) {
        // ctrl + , (settings)
        if (event.key === ',') {
          // open if not open
          isSettingsOpen ? onSettingsClose() : onSettingsOpen();
        }
      }
    },
    [isSettingsOpen, onSettingsClose, onSettingsOpen],
  );

  useEffect(() => {
    if (isElectron) {
      document.addEventListener('keydown', handleKeyPress);
    }
    return () => {
      if (isElectron) {
        document.removeEventListener('keydown', handleKeyPress);
      }
    };
  }, [handleKeyPress, isElectron]);

  const [isModalOpen, setIsModalOpen] = useState(false);

  const onModalClose = (exportType?: ExportType) => {
    setIsModalOpen(false);

    if (!exportType) {
      return;
    }

    if (exportType === 'json') {
      downloadRundown();
    } else if (exportType === 'csv') {
      downloadCSV();
    }
  };

  return (
    <div className={style.menu}>
      <QuitIconBtn disabled={!isElectron} clickHandler={sendShutdown} size='md' />

      <div className={style.gap} />
      <TooltipActionBtn
        {...buttonStyle}
        isDisabled={appMode === AppMode.Run}
        icon={<IoColorWand />}
        className={isQuickStartOpen ? style.open : ''}
        clickHandler={onQuickStartOpen}
        tooltip='Quick start'
        aria-label='Quick start'
      />
      <TooltipActionBtn
        {...buttonStyle}
        isDisabled={appMode === AppMode.Run}
        icon={<IoPushOutline />}
        className={isUploadOpen ? style.open : ''}
        clickHandler={onUploadOpen}
        tooltip='Import project file'
        aria-label='Import project file'
        size='sm'
      />
      <TooltipActionBtn
        {...buttonStyle}
        icon={<IoSaveOutline />}
        isDisabled={appMode === AppMode.Run}
        clickHandler={() => setIsModalOpen(true)}
        tooltip='Export project file'
        aria-label='Export project file'
        size='sm'
      />

      <ExportModal onClose={onModalClose} isOpen={isModalOpen} />

      <div className={style.gap} />
      <TooltipActionBtn
        {...buttonStyle}
        icon={<IoPlay />}
        className={appMode === AppMode.Run ? style.open : ''}
        clickHandler={setRunMode}
        tooltip='Run mode'
        aria-label='Run mode'
        size='sm'
      />
      <TooltipActionBtn
        {...buttonStyle}
        icon={<IoOptions />}
        className={appMode === AppMode.Edit ? style.open : ''}
        clickHandler={setEditMode}
        tooltip='Edit mode'
        aria-label='Edit mode'
        size='sm'
      />

      <div className={style.gap} />
      <TooltipActionBtn
        {...buttonStyle}
        isDisabled={appMode === AppMode.Run}
        icon={isSheetsOpen ? <IoCloud /> : <IoCloudOutline />}
        className={isSheetsOpen ? style.open : ''}
        clickHandler={onSheetsOpen}
        tooltip='Sheets'
        aria-label='Sheets'
        size='sm'
      />
      <TooltipActionBtn
        {...buttonStyle}
        isDisabled={appMode === AppMode.Run}
        icon={isIntegrationOpen ? <IoExtensionPuzzle /> : <IoExtensionPuzzleOutline />}
        className={isIntegrationOpen ? style.open : ''}
        clickHandler={onIntegrationOpen}
        tooltip='Integrations'
        aria-label='Integrations'
        size='sm'
      />
      <TooltipActionBtn
        {...buttonStyle}
        isDisabled={appMode === AppMode.Run}
        icon={<IoSettingsOutline />}
        className={isOldSettingsOpen ? style.open : ''}
        clickHandler={onSettingsOpen}
        tooltip='Settings'
        aria-label='Settings'
        size='sm'
      />
      <div className={style.gap} />
      <TooltipActionBtn
        {...buttonStyle}
        className={isAboutOpen ? style.open : ''}
        icon={<IoHelp />}
        clickHandler={onAboutOpen}
        tooltip='About'
        aria-label='About'
        size='sm'
      />
      <div className={style.gap} />
      <TooltipActionBtn
        {...buttonStyle}
        className={isSettingsOpen ? style.open : ''}
        icon={<IoSettingsOutline />}
        clickHandler={() => openSettings()}
        tooltip='About'
        aria-label='About'
        size='sm'
      />
    </div>
  );
};

export default memo(MenuBar);<|MERGE_RESOLUTION|>--- conflicted
+++ resolved
@@ -1,10 +1,6 @@
 import { memo, useCallback, useEffect, useState } from 'react';
-<<<<<<< HEAD
-=======
-import { VStack } from '@chakra-ui/react';
 import { IoCloud } from '@react-icons/all-files/io5/IoCloud';
 import { IoCloudOutline } from '@react-icons/all-files/io5/IoCloudOutline';
->>>>>>> 71092afc
 import { IoColorWand } from '@react-icons/all-files/io5/IoColorWand';
 import { IoExtensionPuzzle } from '@react-icons/all-files/io5/IoExtensionPuzzle';
 import { IoExtensionPuzzleOutline } from '@react-icons/all-files/io5/IoExtensionPuzzleOutline';
@@ -36,13 +32,10 @@
   onAboutOpen: () => void;
   isQuickStartOpen: boolean;
   onQuickStartOpen: () => void;
-<<<<<<< HEAD
+  isSheetsOpen: boolean;
+  onSheetsOpen: () => void;
   openSettings: (newTab?: string) => void;
   isSettingsOpen: boolean;
-=======
-  isSheetsOpen: boolean;
-  onSheetsOpen: () => void;
->>>>>>> 71092afc
 }
 
 const buttonStyle = {
@@ -70,13 +63,10 @@
     onAboutOpen,
     isQuickStartOpen,
     onQuickStartOpen,
-<<<<<<< HEAD
     openSettings,
     isSettingsOpen,
-=======
     isSheetsOpen,
     onSheetsOpen,
->>>>>>> 71092afc
   } = props;
   const { isElectron, sendToElectron } = useElectronEvent();
 
