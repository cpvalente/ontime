@use '../../../theme/ontimeColours' as *;
@use '../../../theme/v2Styles' as *;

.header {
  font-size: 2rem;
  padding-bottom: 0.5rem;
  border-bottom: 1px solid $white-10;
  font-weight: 600;
}

.subheader {
  font-size: 1.25rem;
  padding-bottom: 0.25rem;
  font-weight: 600;
  display: flex;
  align-items: center;
  justify-content: space-between;
}

.section {
  margin: 2rem 0;
  font-size: calc(1rem - 1px);
  max-width: 800px;
}

.paragraph {
  padding: 0.5rem 0;
}

.card {
  padding: 1rem;
  background-color: $white-1;
  border: 1px solid $gray-1100;
  border-radius: 0.25rem;
}

.error {
  font-size: $inner-section-text-size;
  display: block;
  color: $error-red;
}

.table {
  width: 100%;
  border-collapse: collapse;
<<<<<<< HEAD
  font-size: 1rem;
=======
  font-size: calc(1rem - 2px);
>>>>>>> bac2dc6b
  text-align: left;

  tr {
    padding: 1rem 0;
  }

  th {
    border-bottom: 1px solid $white-10;
    font-weight: 400;
    color: $gray-400;
  }

  th,
  td {
    padding: 0.5rem;
  }

  tr:nth-child(even) {
    background-color: $white-1;
  }
}<|MERGE_RESOLUTION|>--- conflicted
+++ resolved
@@ -43,11 +43,7 @@
 .table {
   width: 100%;
   border-collapse: collapse;
-<<<<<<< HEAD
-  font-size: 1rem;
-=======
   font-size: calc(1rem - 2px);
->>>>>>> bac2dc6b
   text-align: left;
 
   tr {
