--- conflicted
+++ resolved
@@ -18,6 +18,7 @@
 const TranslationModal = lazy(() => import('./composite/CustomTranslationModal'));
 
 export default function GeneralSettings() {
+  'use no memo'; // RHF and react-compiler don't seem to get along
   const { data, status, refetch } = useSettings();
   const {
     handleSubmit,
@@ -69,7 +70,6 @@
   const isLoading = status === 'pending';
 
   return (
-<<<<<<< HEAD
     <>
       <TranslationModal isOpen={isCustomTranslationModalOpen} onClose={() => setIsCustomTranslationModalOpen(false)} />
       <Panel.Section
@@ -185,114 +185,5 @@
         </Panel.Card>
       </Panel.Section>
     </>
-=======
-    <Panel.Section
-      as='form'
-      onSubmit={handleSubmit(onSubmit)}
-      onKeyDown={(event) => preventEscape(event, onReset)}
-      id='app-settings'
-    >
-      <Panel.Card>
-        <Panel.SubHeader>
-          General settings
-          <Panel.InlineElements>
-            <Button disabled={!isDirty || isSubmitting} variant='ghosted' onClick={onReset}>
-              Revert to saved
-            </Button>
-            <Button type='submit' form='app-settings' loading={isSubmitting} disabled={disableSubmit} variant='primary'>
-              Save
-            </Button>
-          </Panel.InlineElements>
-        </Panel.SubHeader>
-        {submitError && <Panel.Error>{submitError}</Panel.Error>}
-        <Panel.Divider />
-        <Panel.Section>
-          <Panel.Loader isLoading={isLoading} />
-          <Panel.ListGroup>
-            <Panel.ListItem>
-              <Panel.Field
-                title='Ontime server port'
-                description={
-                  isOntimeCloud
-                    ? 'Server port disabled for Ontime Cloud'
-                    : 'Port ontime server listens in. Defaults to 4001 (needs app restart)'
-                }
-                error={errors.serverPort?.message}
-              />
-              <Input
-                id='serverPort'
-                type='number'
-                maxLength={5}
-                style={{ width: '75px' }}
-                disabled={isOntimeCloud}
-                {...register('serverPort', {
-                  required: { value: true, message: 'Required field' },
-                  max: { value: 65535, message: 'Port must be within range 1024 - 65535' },
-                  min: { value: 1024, message: 'Port must be within range 1024 - 65535' },
-                  pattern: {
-                    value: isOnlyNumbers,
-                    message: 'Value should be numeric',
-                  },
-                })}
-              />
-            </Panel.ListItem>
-            <Panel.ListItem>
-              <Panel.Field
-                title='Editor pin code'
-                description='Protect the editor view with a pin code'
-                error={errors.editorKey?.message}
-              />
-              <GeneralPinInput register={register} formName='editorKey' disabled={disableInputs} />
-            </Panel.ListItem>
-            <Panel.ListItem>
-              <Panel.Field
-                title='Operator pin code'
-                description='Protect the operator and cuesheet views with a pin code'
-                error={errors.operatorKey?.message}
-              />
-              <GeneralPinInput register={register} formName='operatorKey' disabled={disableInputs} />
-            </Panel.ListItem>
-            <Panel.ListItem>
-              <Panel.Field
-                title='Time format'
-                description='Default time format to show in views 12 /24 hours'
-                error={errors.timeFormat?.message}
-              />
-              <Select
-                value={watch('timeFormat')}
-                onValueChange={(value) => setValue('timeFormat', value as '12' | '24', { shouldDirty: true })}
-                defaultValue='24'
-                options={[
-                  { value: '12', label: '12 hours 11:00:10 PM' },
-                  { value: '24', label: '24 hours 23:00:10' },
-                ]}
-              />
-            </Panel.ListItem>
-            <Panel.ListItem>
-              <Panel.Field
-                title='Views language'
-                description='Language to be displayed in views'
-                error={errors.language?.message}
-              />
-              <Select
-                value={watch('language')}
-                onValueChange={(value) => setValue('language', value, { shouldDirty: true })}
-                disabled={disableInputs}
-                defaultValue='en'
-                options={[
-                  { value: 'en', label: 'English' },
-                  { value: 'fr', label: 'French' },
-                  { value: 'de', label: 'German' },
-                  { value: 'it', label: 'Italian' },
-                  { value: 'pt', label: 'Portuguese' },
-                  { value: 'es', label: 'Spanish' },
-                ]}
-              />
-            </Panel.ListItem>
-          </Panel.ListGroup>
-        </Panel.Section>
-      </Panel.Card>
-    </Panel.Section>
->>>>>>> ea616f05
   );
 }