import { ErrorBoundary } from '@sentry/react';

import { useKeyDown } from '../../common/hooks/useKeyDown';

import AboutPanel from './panel/about-panel/AboutPanel';
import IntegrationsPanel from './panel/integrations-panel/IntegrationsPanel';
import LogPanel from './panel/log-panel/LogPanel';
import ProjectPanel from './panel/project-panel/ProjectPanel';
import ProjectSettingsPanel from './panel/project-settings-panel/ProjectSettingsPanel';
import PanelContent from './panel-content/PanelContent';
import PanelList from './panel-list/PanelList';
import { useSettingsStore } from './settingsStore';

import style from './AppSettings.module.scss';

export default function AppSettings() {
  const setShowSettings = useSettingsStore((state) => state.setShowSettings);
  const selectedPanel = useSettingsStore((state) => state.showSettings);

  const closeSettings = () => {
    setShowSettings(null);
  };
  useKeyDown(closeSettings, 'Escape');

  return (
    <div className={style.container}>
      <ErrorBoundary>
        <PanelList />
        <PanelContent onClose={closeSettings}>
          {selectedPanel === 'project' && <ProjectPanel />}
<<<<<<< HEAD
          {selectedPanel === 'integrations' && <IntegrationsPanel />}
=======
          {selectedPanel === 'project_settings' && <ProjectSettingsPanel />}
>>>>>>> e8b5cb67
          {selectedPanel === 'about' && <AboutPanel />}
          {selectedPanel === 'log' && <LogPanel />}
        </PanelContent>
      </ErrorBoundary>
    </div>
  );
}<|MERGE_RESOLUTION|>--- conflicted
+++ resolved
@@ -28,11 +28,8 @@
         <PanelList />
         <PanelContent onClose={closeSettings}>
           {selectedPanel === 'project' && <ProjectPanel />}
-<<<<<<< HEAD
           {selectedPanel === 'integrations' && <IntegrationsPanel />}
-=======
           {selectedPanel === 'project_settings' && <ProjectSettingsPanel />}
->>>>>>> e8b5cb67
           {selectedPanel === 'about' && <AboutPanel />}
           {selectedPanel === 'log' && <LogPanel />}
         </PanelContent>
