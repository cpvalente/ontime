import { useEffect } from 'react';
import { useSearchParams } from 'react-router-dom';
import { EventData, Message, Playback, TimerType, ViewSettings } from 'ontime-types';

import { overrideStylesURL } from '../../../common/api/apiConstants';
import MultiPartProgressBar from '../../../common/components/multi-part-progress-bar/MultiPartProgressBar';
import NavigationMenu from '../../../common/components/navigation-menu/NavigationMenu';
import { useRuntimeStylesheet } from '../../../common/hooks/useRuntimeStylesheet';
import { TimeManagerType } from '../../../common/models/TimeManager.type';
import { OverridableOptions } from '../../../common/models/View.types';
import { isStringBoolean } from '../../../common/utils/viewUtils';
import { formatTimerDisplay, getTimerByType } from '../common/viewerUtils';

import './MinimalTimer.scss';

interface MinimalTimerProps {
  isMirrored: boolean;
  pres: Message;
  time: TimeManagerType;
  viewSettings: ViewSettings;
  general: EventData;
}

export default function MinimalTimer(props: MinimalTimerProps) {
  const { isMirrored, pres, time, viewSettings } = props;
  const { shouldRender } = useRuntimeStylesheet(viewSettings?.overrideStyles && overrideStylesURL);
  const [searchParams] = useSearchParams();

  useEffect(() => {
    document.title = 'ontime - Minimal Timer';
  }, []);

  // defer rendering until we load stylesheets
  if (!shouldRender) {
    return null;
  }

  // get config from url: key, text, font, size, hideovertime
  // eg. http://localhost:3000/minimal?key=f00&text=fff
  // Check for user options
  const userOptions: OverridableOptions = {
    size: 1,
  };

  // key: string
  // Should be a hex string '#00FF00' with key colour
  const key = searchParams.get('key');
  if (key) {
    userOptions.keyColour = `#${key}`;
  }

  // textColour: string
  // Should be a hex string '#ffffff'
  const textColour = searchParams.get('text');
  if (textColour) {
    userOptions.textColour = `#${textColour}`;
  }

  // textBackground: string
  // Should be a hex string '#ffffff'
  const textBackground = searchParams.get('textbg');
  if (textBackground) {
    userOptions.textBackground = `#${textBackground}`;
  }

  // font: string
  // Should be a string with a font name 'arial'
  const font = searchParams.get('font');
  if (font) {
    userOptions.font = font;
  }

  // size: multiplier
  // Should be a number 0.0-n
  const size = searchParams.get('size');
  if (size !== null && typeof size !== 'undefined') {
    if (!Number.isNaN(Number(size))) {
      userOptions.size = Number(size);
    }
  }

  // alignX: flex justification
  // start | center | end
  const alignX = searchParams.get('alignx');
  if (alignX) {
    if (alignX === 'start' || alignX === 'center' || alignX === 'end') {
      userOptions.justifyContent = alignX;
    }
  }

  // alignX: flex alignment
  // start | center | end
  const alignY = searchParams.get('aligny');
  if (alignY) {
    if (alignY === 'start' || alignY === 'center' || alignY === 'end') {
      userOptions.alignItems = alignY;
    }
  }

  // offsetX: position in pixels
  // Should be a number 0 - 1920
  const offsetX = searchParams.get('offsetx');
  if (offsetX) {
    const pixels = Number(offsetX);
    if (!isNaN(pixels)) {
      userOptions.left = `${pixels}px`;
    }
  }

  // offsetX: position in pixels
  // Should be a number 0 - 1920
  const offsetY = searchParams.get('offsety');
  if (offsetY) {
    const pixels = Number(offsetY);
    if (!isNaN(pixels)) {
      userOptions.top = `${pixels}px`;
    }
  }

  const hideOvertime = searchParams.get('hideovertime');
  userOptions.hideOvertime = isStringBoolean(hideOvertime);

  const hideMessagesOverlay = searchParams.get('hidemessages');
  userOptions.hideMessagesOverlay = isStringBoolean(hideMessagesOverlay);

  const hideEndMessage = searchParams.get('hideendmessage');
  userOptions.hideEndMessage = isStringBoolean(hideEndMessage);

  const showProgressBar = searchParams.get('showprogressbar');
  userOptions.showProgressBar = Boolean(showProgressBar);

  const showOverlay = pres.text !== '' && pres.visible;
  const isPlaying = time.playback !== Playback.Pause;
  const isNegative =
    (time.current ?? 0) < 0 && time.timerType !== TimerType.Clock && time.timerType !== TimerType.CountUp;
<<<<<<< HEAD
  const showEndMessage = (time.current ?? 1) < 0 && general.endMessage && !hideEndMessage;
=======
  const showEndMessage = (time.current ?? 0) < 0 && viewSettings.endMessage && !hideEndMessage;
>>>>>>> 38654f89
  const showFinished =
    time.finished && !userOptions?.hideOvertime && (time.timerType !== TimerType.Clock || showEndMessage);

  const showProgress = time.playback !== Playback.Stop;
  const showWarning = (time.current ?? 1) < viewSettings.warningThreshold;
  const showDanger = (time.current ?? 1) < viewSettings.dangerThreshold;
  const timerColor = userOptions.textColour
    ? userOptions.textColour
    : showProgress && showDanger
    ? viewSettings.dangerColor
    : showProgress && showWarning
    ? viewSettings.warningColor
    : viewSettings.normalColor;

  const stageTimer = getTimerByType(time);
  let display = formatTimerDisplay(stageTimer);
  if (isNegative) {
    display = `-${display}`;
  }
  const stageTimerCharacters = display.replace('/:/g', '').length;

  const timerFontSize = (89 / (stageTimerCharacters - 1)) * (userOptions.size || 1);

  const timerClasses = `timer ${!isPlaying ? 'timer--paused' : ''} ${showFinished ? 'timer--finished' : ''}`;
  const baseClasses = `minimal-timer ${isMirrored ? 'mirror' : ''}`;

  return (
    <div
      className={showFinished ? `${baseClasses} minimal-timer--finished` : baseClasses}
      style={{
        backgroundColor: userOptions.keyColour,
        justifyContent: userOptions.justifyContent,
        alignItems: userOptions.alignItems,
      }}
      data-testid='minimal-timer'
    >
      <NavigationMenu />
      {!hideMessagesOverlay && (
        <div className={showOverlay ? 'message-overlay message-overlay--active' : 'message-overlay'}>
          <div className='message'>{pres.text}</div>
        </div>
      )}
      {showEndMessage ? (
        <div className='end-message'>{viewSettings.endMessage}</div>
      ) : (
        <div
          className={timerClasses}
          style={{
            color: timerColor,
            fontSize: `${timerFontSize}vw`,
            fontFamily: userOptions.font,
            top: userOptions.top,
            left: userOptions.left,
            backgroundColor: userOptions.textBackground,
          }}
        >
          {display}
        </div>
      )}
      <MultiPartProgressBar
        className={isPlaying ? 'progress-container' : 'progress-container progress-container--paused'}
        now={time.current || 0}
        complete={time.duration || 0}
        normalColor={viewSettings.normalColor}
        warning={viewSettings.warningThreshold}
        warningColor={viewSettings.warningColor}
        danger={viewSettings.dangerThreshold}
        dangerColor={viewSettings.dangerColor}
        hidden={!showProgress || !userOptions.showProgressBar}
        height='50px'
      />
    </div>
  );
}<|MERGE_RESOLUTION|>--- conflicted
+++ resolved
@@ -133,11 +133,7 @@
   const isPlaying = time.playback !== Playback.Pause;
   const isNegative =
     (time.current ?? 0) < 0 && time.timerType !== TimerType.Clock && time.timerType !== TimerType.CountUp;
-<<<<<<< HEAD
-  const showEndMessage = (time.current ?? 1) < 0 && general.endMessage && !hideEndMessage;
-=======
   const showEndMessage = (time.current ?? 0) < 0 && viewSettings.endMessage && !hideEndMessage;
->>>>>>> 38654f89
   const showFinished =
     time.finished && !userOptions?.hideOvertime && (time.timerType !== TimerType.Clock || showEndMessage);
 
