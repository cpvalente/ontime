--- conflicted
+++ resolved
@@ -10,15 +10,6 @@
 
 /* =============== CLOCK STUFF ==================*/
 
-<<<<<<< HEAD
-$clock-size: 90vh;
-$size-hours: min(3vh, 20px);
-$half-hours: min(1.5vh, 10px);
-$size-min: min(2.5vh, 18px);
-$half-min: min(1.25vh, 9px);
-$red-active: #c53030;
-$red-idle: #300000;
-=======
 $size-hours: clamp(12px, 2.5vmin, 22px);
 $half-hours: calc($size-hours / 2);
 $size-min: clamp(10px, 2vmin, 18px);
@@ -27,7 +18,6 @@
 $red-active: $red-700;
 $red-idle: $red-1350;
 
->>>>>>> c5c0401a
 $cyan-active: #0ff;
 $cyan-idle: #0aa;
 
@@ -103,15 +93,7 @@
   font-size: calc(var(--clock-size) / 5);
   line-height: 1em;
 
-<<<<<<< HEAD
-      &--overtime {
-        color: var(--studio-active, $red-active);
-        filter: brightness(0.9);
-      }
-    }
-=======
-  color: var(--studio-active, $red-active);
->>>>>>> c5c0401a
+  color: var(--studio-active, $red-active);
 
   &--with-seconds {
     font-size: calc(var(--clock-size) / 6.5);
@@ -144,17 +126,10 @@
   white-space: nowrap;
 }
 
-<<<<<<< HEAD
-      &--idle {
-        color: var(--studio-idle, $red-idle);
-      }
-    }
-=======
 .next-countdown {
   color: var(--studio-active, $red-active);
   font-size: calc(var(--clock-size) / 10);
   line-height: 1em;
->>>>>>> c5c0401a
 
   &--overtime {
     color: var(--studio-active, $red-active);
