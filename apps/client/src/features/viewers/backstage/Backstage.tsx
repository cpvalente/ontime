--- conflicted
+++ resolved
@@ -153,11 +153,7 @@
 
       <div className='info'>
         <div className='qr'>
-<<<<<<< HEAD
-          {general.url != null && general.url !== '' && <QRCode value={general.url} size={qrSize} level='L' />}
-=======
           {general.backstageUrl && <QRCode value={general.backstageUrl} size={qrSize} level='L' />}
->>>>>>> d8a84ac8
         </div>
         {general.backstageInfo && <div className='info__message'>{general.backstageInfo}</div>}
       </div>
