--- conflicted
+++ resolved
@@ -56,31 +56,11 @@
 
     // TODO: cleanup here
     // websocket data
-<<<<<<< HEAD
-    const {
-      clock,
-      timer,
-      publicMessage,
-      timerMessage,
-      lowerMessage,
-      externalMessage,
-      onAir,
-      eventNext,
-      publicEventNext,
-      publicEventNow,
-      eventNow,
-    } = useStore(runtime);
+    const { clock, timer, message, onAir, eventNext, publicEventNext, publicEventNow, eventNow, loaded } =
+      useStore(runtime);
     const publicSelectedId = publicEventNow?.id ?? null;
     const selectedId = eventNow?.id ?? null;
     const nextId = eventNext?.id ?? null;
-=======
-    const { timer, message, playback, onAir, eventNext, publicEventNext, publicEventNow, eventNow, loaded } =
-      useStore(runtime);
-    const publicSelectedId = loaded.selectedPublicEventId;
-    const selectedId = loaded.selectedEventId;
-    const nextId = loaded.nextEventId;
->>>>>>> 0cd2ca41
-
     /******************************************/
     /***  + TimeManagerType                     ***/
     /***  WRAP INFORMATION RELATED TO TIME  ***/
