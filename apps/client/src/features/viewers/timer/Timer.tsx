import { useEffect } from 'react';
import { AnimatePresence, motion } from 'framer-motion';
import { EventData, Message, Playback, TimerType, ViewSettings } from 'ontime-types';

import { overrideStylesURL } from '../../../common/api/apiConstants';
import MultiPartProgressBar from '../../../common/components/multi-part-progress-bar/MultiPartProgressBar';
import NavigationMenu from '../../../common/components/navigation-menu/NavigationMenu';
import TitleCard from '../../../common/components/title-card/TitleCard';
import { useRuntimeStylesheet } from '../../../common/hooks/useRuntimeStylesheet';
import { TimeManagerType } from '../../../common/models/TimeManager.type';
import { formatTime } from '../../../common/utils/time';
import { useTranslation } from '../../../translation/TranslationProvider';
import { formatTimerDisplay, getTimerByType } from '../common/viewerUtils';
import { TitleManager } from '../ViewWrapper';

import './Timer.scss';

const formatOptions = {
  showSeconds: true,
  format: 'hh:mm:ss a',
};

// motion
const titleVariants = {
  hidden: {
    y: 500,
  },
  visible: {
    y: 0,
    transition: {
      duration: 1,
    },
  },
  exit: {
    y: 500,
  },
};

interface TimerProps {
  isMirrored: boolean;
  general: EventData;
  pres: Message;
  title: TitleManager;
  time: TimeManagerType;
  viewSettings: ViewSettings;
}

export default function Timer(props: TimerProps) {
  const { isMirrored, pres, title, time, viewSettings } = props;
  const { shouldRender } = useRuntimeStylesheet(viewSettings?.overrideStyles && overrideStylesURL);
  const { getLocalizedString } = useTranslation();

  useEffect(() => {
    document.title = 'ontime - Timer';
  }, []);

  // defer rendering until we load stylesheets
  if (!shouldRender) {
    return null;
  }

  const clock = formatTime(time.clock, formatOptions);
  const showOverlay = pres.text !== '' && pres.visible;
  const isPlaying = time.playback !== Playback.Pause;
  const isNegative =
    (time.current ?? 0) < 0 && time.timerType !== TimerType.Clock && time.timerType !== TimerType.CountUp;

  const finished = time.playback === Playback.Play && (time.current ?? 0) < 0 && time.startedAt;
  const showEndMessage = (time.current ?? 1) < 0 && viewSettings.endMessage;
  const showProgress = time.playback !== Playback.Stop;
<<<<<<< HEAD
  const showFinished = finished && (time.timerType !== TimerType.Clock || showEndMessage);
=======
  const showFinished = time.finished && (time.timerType !== TimerType.Clock || showEndMessage);
  const showWarning = (time.current ?? 1) < viewSettings.warningThreshold;
  const showDanger = (time.current ?? 1) < viewSettings.dangerThreshold;
  const timerColor =
    showProgress && showDanger
      ? viewSettings.dangerColor
      : showProgress && showWarning
      ? viewSettings.warningColor
      : viewSettings.normalColor;
>>>>>>> 29a9167d
  const showClock = time.timerType !== TimerType.Clock;
  const baseClasses = `stage-timer ${isMirrored ? 'mirror' : ''}`;

  const stageTimer = getTimerByType(time);
  let display = formatTimerDisplay(stageTimer);
  const stageTimerCharacters = display.replace('/:/g', '').length;
  if (isNegative) {
    display = `-${display}`;
  }

  const timerFontSize = 89 / (stageTimerCharacters - 1);
  const timerClasses = `timer ${!isPlaying ? 'timer--paused' : ''} ${showFinished ? 'timer--finished' : ''}`;

  return (
    <div className={showFinished ? `${baseClasses} stage-timer--finished` : baseClasses} data-testid='timer-view'>
      <NavigationMenu />
      <div className={showOverlay ? 'message-overlay message-overlay--active' : 'message-overlay'}>
        <div className='message'>{pres.text}</div>
      </div>

      <div className={`clock-container ${showClock ? '' : 'clock-container--hidden'}`}>
        <div className='label'>{getLocalizedString('common.time_now')}</div>
        <div className='clock'>{clock}</div>
      </div>

      <div className='timer-container'>
        {showEndMessage ? (
          <div className='end-message'>{viewSettings.endMessage}</div>
        ) : (
          <div
            className={timerClasses}
            style={{
              fontSize: `${timerFontSize}vw`,
              color: timerColor,
            }}
          >
            {display}
          </div>
        )}
      </div>

      <MultiPartProgressBar
        className={isPlaying ? 'progress-container' : 'progress-container progress-container--paused'}
        now={time.current || 0}
        complete={time.duration || 0}
        normalColor={viewSettings.normalColor}
        warning={viewSettings.warningThreshold}
        warningColor={viewSettings.warningColor}
        danger={viewSettings.dangerThreshold}
        dangerColor={viewSettings.dangerColor}
        hidden={!showProgress}
      />

      <AnimatePresence>
        {title.showNow && !finished && (
          <motion.div
            className='event now'
            key='now'
            variants={titleVariants}
            initial='hidden'
            animate='visible'
            exit='exit'
          >
            <TitleCard label='now' title={title.titleNow} subtitle={title.subtitleNow} presenter={title.presenterNow} />
          </motion.div>
        )}
      </AnimatePresence>

      <AnimatePresence>
        {title.showNext && (
          <motion.div
            className='event next'
            key='next'
            variants={titleVariants}
            initial='hidden'
            animate='visible'
            exit='exit'
          >
            <TitleCard
              label='next'
              title={title.titleNext}
              subtitle={title.subtitleNext}
              presenter={title.presenterNext}
            />
          </motion.div>
        )}
      </AnimatePresence>
    </div>
  );
}<|MERGE_RESOLUTION|>--- conflicted
+++ resolved
@@ -68,10 +68,7 @@
   const finished = time.playback === Playback.Play && (time.current ?? 0) < 0 && time.startedAt;
   const showEndMessage = (time.current ?? 1) < 0 && viewSettings.endMessage;
   const showProgress = time.playback !== Playback.Stop;
-<<<<<<< HEAD
   const showFinished = finished && (time.timerType !== TimerType.Clock || showEndMessage);
-=======
-  const showFinished = time.finished && (time.timerType !== TimerType.Clock || showEndMessage);
   const showWarning = (time.current ?? 1) < viewSettings.warningThreshold;
   const showDanger = (time.current ?? 1) < viewSettings.dangerThreshold;
   const timerColor =
@@ -80,7 +77,6 @@
       : showProgress && showWarning
       ? viewSettings.warningColor
       : viewSettings.normalColor;
->>>>>>> 29a9167d
   const showClock = time.timerType !== TimerType.Clock;
   const baseClasses = `stage-timer ${isMirrored ? 'mirror' : ''}`;
 
