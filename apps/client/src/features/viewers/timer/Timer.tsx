--- conflicted
+++ resolved
@@ -52,12 +52,8 @@
 }
 
 export default function Timer(props: TimerProps) {
-<<<<<<< HEAD
-  const { isMirrored, pres, eventNow, eventNext, time, viewSettings } = props;
+  const { isMirrored, pres, eventNow, eventNext, time, viewSettings, external } = props;
   const { data: settings } = useSettings();
-=======
-  const { isMirrored, pres, eventNow, eventNext, time, viewSettings, external } = props;
->>>>>>> bdd216d8
   const { shouldRender } = useRuntimeStylesheet(viewSettings?.overrideStyles && overrideStylesURL);
   const { getLocalizedString } = useTranslation();
   const [searchParams] = useSearchParams();
@@ -130,7 +126,7 @@
   if (showExternal) {
     timerFontSize *= 0.8;
   }
-  const externalFontSize = timerFontSize * 0.4
+  const externalFontSize = timerFontSize * 0.4;
   const timerContainerClasses = `timer-container ${showBlinking ? (showOverlay ? '' : 'blink') : ''}`;
   const timerClasses = `timer ${!isPlaying ? 'timer--paused' : ''} ${showFinished ? 'timer--finished' : ''}`;
 
@@ -139,20 +135,7 @@
   return (
     <div className={showFinished ? `${baseClasses} stage-timer--finished` : baseClasses} data-testid='timer-view'>
       <NavigationMenu />
-<<<<<<< HEAD
       <ViewParamsEditor paramFields={timerOptions} />
-      <div className={showOverlay ? 'message-overlay message-overlay--active' : 'message-overlay'}>
-        <div className={`message ${showBlinking ? 'blink' : ''}`}>{pres.text}</div>
-      </div>
-
-      <div className={`clock-container ${showClock ? '' : 'clock-container--hidden'}`}>
-        <div className='label'>{getLocalizedString('common.time_now')}</div>
-        <SuperscriptTime time={clock} className='clock' />
-      </div>
-
-      <div className={`timer-container ${showBlinking ? (showOverlay ? '' : 'blink') : ''}`}>
-=======
-      <ViewParamsEditor paramFields={TIMER_OPTIONS} />
       {!userOptions.hideMessage && (
         <div className={showOverlay ? 'message-overlay message-overlay--active' : 'message-overlay'}>
           <div className={`message ${showBlinking ? 'blink' : ''}`}>{pres.text}</div>
@@ -167,7 +150,6 @@
       )}
 
       <div className={timerContainerClasses}>
->>>>>>> bdd216d8
         {showEndMessage ? (
           <div className='end-message'>{viewSettings.endMessage}</div>
         ) : (
