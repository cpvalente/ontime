import { useEffect } from 'react';
import { useSearchParams } from 'react-router-dom';
import { AnimatePresence, motion } from 'framer-motion';
import { Message, OntimeEvent, Playback, Settings, TimerMessage, TimerType, ViewSettings } from 'ontime-types';
import { millisToString, removeLeadingZero, removeSeconds } from 'ontime-utils';

import { overrideStylesURL } from '../../../common/api/apiConstants';
import MultiPartProgressBar from '../../../common/components/multi-part-progress-bar/MultiPartProgressBar';
import NavigationMenu from '../../../common/components/navigation-menu/NavigationMenu';
import TitleCard from '../../../common/components/title-card/TitleCard';
import { getTimerOptions } from '../../../common/components/view-params-editor/constants';
import ViewParamsEditor from '../../../common/components/view-params-editor/ViewParamsEditor';
import { useRuntimeStylesheet } from '../../../common/hooks/useRuntimeStylesheet';
import { ViewExtendedTimer } from '../../../common/models/TimeManager.type';
import { timerPlaceholder } from '../../../common/utils/styleUtils';
import { formatTime, getDefaultFormat } from '../../../common/utils/time';
import { isStringBoolean } from '../../../common/utils/viewUtils';
import { useTranslation } from '../../../translation/TranslationProvider';
import SuperscriptTime from '../common/superscript-time/SuperscriptTime';
import { getTimerByType } from '../common/viewerUtils';

import './Timer.scss';

// motion
const titleVariants = {
  hidden: {
    x: -2500,
  },
  visible: {
    x: 0,
    transition: {
      duration: 1,
    },
  },
  exit: {
    x: -2500,
  },
};

interface TimerProps {
  isMirrored: boolean;
  pres: TimerMessage;
  external: Message;
  eventNow: OntimeEvent | null;
  eventNext: OntimeEvent | null;
  time: ViewExtendedTimer;
  viewSettings: ViewSettings;
  settings: Settings | undefined;
}

export default function Timer(props: TimerProps) {
  const { isMirrored, pres, eventNow, eventNext, time, viewSettings, external, settings } = props;
  const { shouldRender } = useRuntimeStylesheet(viewSettings?.overrideStyles && overrideStylesURL);
  const { getLocalizedString } = useTranslation();
  const [searchParams] = useSearchParams();

  useEffect(() => {
    document.title = 'ontime - Timer';
  }, []);

  // defer rendering until we load stylesheets
  if (!shouldRender) {
    return null;
  }

  // USER OPTIONS
  const userOptions = {
    hideClock: false,
    hideCards: false,
    hideProgress: false,
    hideMessage: false,
    hideTimerSeconds: false,
    hideClockSeconds: false,
  };

  const hideClock = searchParams.get('hideClock');
  userOptions.hideClock = isStringBoolean(hideClock);

  const hideCards = searchParams.get('hideCards');
  userOptions.hideCards = isStringBoolean(hideCards);

  const hideProgress = searchParams.get('hideProgress');
  userOptions.hideProgress = isStringBoolean(hideProgress);

  const hideMessage = searchParams.get('hideMessage');
  userOptions.hideMessage = isStringBoolean(hideMessage);

  const hideClockSeconds = searchParams.get('hideClockSeconds');
  userOptions.hideClockSeconds = isStringBoolean(hideClockSeconds);
  const clock = formatTime(time.clock);

  const hideTimerSeconds = searchParams.get('hideTimerSeconds');
  userOptions.hideTimerSeconds = isStringBoolean(hideTimerSeconds);

  const showOverlay = pres.text !== '' && pres.visible;
  const isPlaying = time.playback !== Playback.Pause;

<<<<<<< HEAD
=======
  const timerIsTimeOfDay = time.timerType === TimerType.Clock;

  const isNegative = (time.current ?? 0) < 0 && !timerIsTimeOfDay && time.timerType !== TimerType.CountUp;
>>>>>>> debdbd1c
  const finished = time.playback === Playback.Play && (time.current ?? 0) < 0 && time.startedAt;
  const totalTime = (time.duration ?? 0) + (time.addedTime ?? 0);

  const showEndMessage = (time.current ?? 1) < 0 && viewSettings.endMessage;
  const showProgress = time.playback !== Playback.Stop;
  const showFinished = finished && (time.timerType !== TimerType.Clock || showEndMessage);
  const showWarning = (time.current ?? 1) < (eventNow?.timeWarning ?? 0);
  const showDanger = (time.current ?? 1) < (eventNow?.timeDanger ?? 0);
  const showBlinking = pres.blink;
  const showBlackout = pres.blackout;
  const showClock = time.timerType !== TimerType.Clock;
  const showExternal = external.visible && external.text;

  let timerColor = viewSettings.normalColor;
  if (!timerIsTimeOfDay && showProgress && showWarning) timerColor = viewSettings.warningColor;
  if (!timerIsTimeOfDay && showProgress && showDanger) timerColor = viewSettings.dangerColor;

  const stageTimer = getTimerByType(time);
  let display = millisToString(stageTimer, { fallback: timerPlaceholder });
  if (stageTimer !== null) {
    if (hideTimerSeconds) {
      display = removeSeconds(display);
    }
    display = removeLeadingZero(display);
    // last unit rounds up in negative timers
    const isNegative = stageTimer ?? 0 < 0;
    if (isNegative && display === '0') {
      display = '-1';
    }
    if (display.length < 3) {
      display = `${display} ${getLocalizedString('common.minutes')}`;
    }
  }
  const stageTimerCharacters = display.replace('/:/g', '').length;

  const baseClasses = `stage-timer ${isMirrored ? 'mirror' : ''} ${showBlackout ? 'blackout' : ''}`;
  let timerFontSize = 89 / (stageTimerCharacters - 1);
  // we need to shrink the timer if the external is going to be there
  if (showExternal) {
    timerFontSize *= 0.8;
  }
  const externalFontSize = timerFontSize * 0.4;
  const timerContainerClasses = `timer-container ${showBlinking ? (showOverlay ? '' : 'blink') : ''}`;
  const timerClasses = `timer ${!isPlaying ? 'timer--paused' : ''} ${showFinished ? 'timer--finished' : ''}`;

  const defaultFormat = getDefaultFormat(settings?.timeFormat);
  const timerOptions = getTimerOptions(defaultFormat);

  return (
    <div className={showFinished ? `${baseClasses} stage-timer--finished` : baseClasses} data-testid='timer-view'>
      <NavigationMenu />
      <ViewParamsEditor paramFields={timerOptions} />
      {!userOptions.hideMessage && (
        <div className={showOverlay ? 'message-overlay message-overlay--active' : 'message-overlay'}>
          <div className={`message ${showBlinking ? 'blink' : ''}`}>{pres.text}</div>
        </div>
      )}

      {!userOptions.hideClock && (
        <div className={`clock-container ${showClock ? '' : 'clock-container--hidden'}`}>
          <div className='label'>{getLocalizedString('common.time_now')}</div>
          <SuperscriptTime time={clock} className='clock' />
        </div>
      )}

      <div className={timerContainerClasses}>
        {showEndMessage ? (
          <div className='end-message'>{viewSettings.endMessage}</div>
        ) : (
          <div
            className={timerClasses}
            style={{
              fontSize: `${timerFontSize}vw`,
              color: timerColor,
            }}
          >
            {display}
          </div>
        )}
        <div
          className={`external${showExternal ? '' : ' external--hidden'}`}
          style={{ fontSize: `${externalFontSize}vw` }}
        >
          {external.text}
        </div>
      </div>

      {!userOptions.hideProgress && (
        <MultiPartProgressBar
          className={isPlaying ? 'progress-container' : 'progress-container progress-container--paused'}
          now={timerIsTimeOfDay ? null : time.current}
          complete={totalTime}
          normalColor={viewSettings.normalColor}
          warning={eventNow?.timeWarning}
          warningColor={viewSettings.warningColor}
          danger={eventNow?.timeDanger}
          dangerColor={viewSettings.dangerColor}
          hidden={!showProgress}
        />
      )}

      {!userOptions.hideCards && (
        <>
          <AnimatePresence>
            {eventNow && !finished && (
              <motion.div
                className='event now'
                key='now'
                variants={titleVariants}
                initial='hidden'
                animate='visible'
                exit='exit'
              >
                <TitleCard
                  label='now'
                  title={eventNow.title}
                  subtitle={eventNow.subtitle}
                  presenter={eventNow.presenter}
                />
              </motion.div>
            )}
          </AnimatePresence>

          <AnimatePresence>
            {eventNext && (
              <motion.div
                className='event next'
                key='next'
                variants={titleVariants}
                initial='hidden'
                animate='visible'
                exit='exit'
              >
                <TitleCard
                  label='next'
                  title={eventNext.title}
                  subtitle={eventNext.subtitle}
                  presenter={eventNext.presenter}
                />
              </motion.div>
            )}
          </AnimatePresence>
        </>
      )}
    </div>
  );
}<|MERGE_RESOLUTION|>--- conflicted
+++ resolved
@@ -13,7 +13,7 @@
 import { useRuntimeStylesheet } from '../../../common/hooks/useRuntimeStylesheet';
 import { ViewExtendedTimer } from '../../../common/models/TimeManager.type';
 import { timerPlaceholder } from '../../../common/utils/styleUtils';
-import { formatTime, getDefaultFormat } from '../../../common/utils/time';
+import { formatTime } from '../../../common/utils/time';
 import { isStringBoolean } from '../../../common/utils/viewUtils';
 import { useTranslation } from '../../../translation/TranslationProvider';
 import SuperscriptTime from '../common/superscript-time/SuperscriptTime';
@@ -95,12 +95,8 @@
   const showOverlay = pres.text !== '' && pres.visible;
   const isPlaying = time.playback !== Playback.Pause;
 
-<<<<<<< HEAD
-=======
   const timerIsTimeOfDay = time.timerType === TimerType.Clock;
 
-  const isNegative = (time.current ?? 0) < 0 && !timerIsTimeOfDay && time.timerType !== TimerType.CountUp;
->>>>>>> debdbd1c
   const finished = time.playback === Playback.Play && (time.current ?? 0) < 0 && time.startedAt;
   const totalTime = (time.duration ?? 0) + (time.addedTime ?? 0);
 
@@ -126,7 +122,7 @@
     }
     display = removeLeadingZero(display);
     // last unit rounds up in negative timers
-    const isNegative = stageTimer ?? 0 < 0;
+    const isNegative = (stageTimer ?? 0 < 0) && !timerIsTimeOfDay && time.timerType !== TimerType.CountUp;
     if (isNegative && display === '0') {
       display = '-1';
     }
