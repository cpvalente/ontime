import { memo } from 'react';
import { IoAlertCircleOutline } from 'react-icons/io5';
import { IoLink } from 'react-icons/io5';
import { IoLockClosed } from 'react-icons/io5';
import { IoLockOpenOutline } from 'react-icons/io5';
import { IoUnlink } from 'react-icons/io5';
import { MaybeString, TimeField, TimeStrategy } from 'ontime-types';
import { dayInMs } from 'ontime-utils';

import TimeInputWithButton from '../../../common/components/input/time-input/TimeInputWithButton';
import { Button } from '../../../common/components/ui/button';
import { Tooltip } from '../../../common/components/ui/tooltip';
import { useEventAction } from '../../../common/hooks/useEventAction';
import { cx } from '../../../common/utils/styleUtils';
import { tooltipDelayFast, tooltipDelayMid } from '../../../ontimeConfig';
import * as Editor from '../../editors/editor-utils/EditorUtils';

import style from './TimeInputFlow.module.scss';

interface EventBlockTimerProps {
  eventId: string;
  countToEnd: boolean;
  timeStart: number;
  timeEnd: number;
  duration: number;
  timeStrategy: TimeStrategy;
  linkStart: MaybeString;
  delay: number;
  showLabels?: boolean;
}

function TimeInputFlow(props: EventBlockTimerProps) {
  const { eventId, countToEnd, timeStart, timeEnd, duration, timeStrategy, linkStart, delay, showLabels } = props;
  const { updateEvent, updateTimer } = useEventAction();

  // In sync with EventEditorTimes
  const handleSubmit = (field: TimeField, value: string) => {
    updateTimer(eventId, field, value);
  };

  const handleChangeStrategy = (timeStrategy: TimeStrategy) => {
    updateEvent({ id: eventId, timeStrategy });
  };

  const handleLink = (doLink: boolean) => {
    updateEvent({ id: eventId, linkStart: doLink ? 'true' : null });
  };

  const warnings = [];
  if (timeStart + duration > dayInMs) {
    warnings.push('Over midnight');
  }

  if (countToEnd) {
    warnings.push('Count to End');
  }

  const hasDelay = delay !== 0;

  const isLockedEnd = timeStrategy === TimeStrategy.LockEnd;
  const isLockedDuration = timeStrategy === TimeStrategy.LockDuration;

  const activeStart = cx([style.timeAction, linkStart ? style.active : null]);
  const activeEnd = cx([style.timeAction, isLockedEnd ? style.active : null]);
  const activeDuration = cx([style.timeAction, isLockedDuration ? style.active : null]);

  return (
    <>
      <div>
        {showLabels && <Editor.Label className={style.sectionTitle}>Start time</Editor.Label>}
        <TimeInputWithButton<TimeField>
          name='timeStart'
          submitHandler={handleSubmit}
          time={timeStart}
          hasDelay={hasDelay}
          placeholder='Start'
          disabled={Boolean(linkStart)}
          endElement={
            <Tooltip content='Link start to previous end' openDelay={tooltipDelayMid}>
              <Button className={activeStart} onClick={() => handleLink(!linkStart)} size='2xs'>
                <span className={style.timeLabel}>S</span>
                <span className={style.fourtyfive}>{linkStart ? <IoLink /> : <IoUnlink />}</span>
              </Button>
            </Tooltip>
          }
        />
      </div>

      <div>
        {showLabels && <Editor.Label>End time</Editor.Label>}
        <TimeInputWithButton<TimeField>
          name='timeEnd'
          submitHandler={handleSubmit}
          time={timeEnd}
          hasDelay={hasDelay}
          disabled={isLockedDuration}
          placeholder='End'
          endElement={
            <Tooltip content='Lock end' openDelay={tooltipDelayMid}>
              <Button
                className={activeEnd}
                onClick={() => handleChangeStrategy(TimeStrategy.LockEnd)}
                data-testid='lock__end'
                size='2xs'
              >
                <span className={style.timeLabel}>E</span>
                {isLockedEnd ? <IoLockClosed /> : <IoLockOpenOutline />}
              </Button>
            </Tooltip>
          }
        />
      </div>

      <div>
        {showLabels && <Editor.Label>Duration</Editor.Label>}
        <TimeInputWithButton<TimeField>
          name='duration'
          submitHandler={handleSubmit}
          time={duration}
          disabled={isLockedEnd}
          placeholder='Duration'
          endElement={
            <Tooltip content='Lock duration' openDelay={tooltipDelayMid}>
              <Button
                className={activeDuration}
                onClick={() => handleChangeStrategy(TimeStrategy.LockDuration)}
                data-testid='lock__duration'
                size='2xs'
              >
                <span className={style.timeLabel}>D</span>
                {isLockedDuration ? <IoLockClosed /> : <IoLockOpenOutline />}
              </Button>
            </Tooltip>
          }
        />
      </div>

      {warnings.length > 0 && (
<<<<<<< HEAD
        <div className={style.timerNote}>
          <Tooltip content={warnings.join(' - ')} openDelay={tooltipDelayFast}>
=======
        <div className={style.timerNote} data-testid='event-warning'>
          <Tooltip label={warnings.join(' - ')} openDelay={tooltipDelayFast} variant='ontime-ondark' shouldWrapChildren>
>>>>>>> aa929fd0
            <IoAlertCircleOutline />
          </Tooltip>
        </div>
      )}
    </>
  );
}

export default memo(TimeInputFlow);<|MERGE_RESOLUTION|>--- conflicted
+++ resolved
@@ -136,13 +136,8 @@
       </div>
 
       {warnings.length > 0 && (
-<<<<<<< HEAD
-        <div className={style.timerNote}>
+        <div className={style.timerNote} data-testid='event-warning'>
           <Tooltip content={warnings.join(' - ')} openDelay={tooltipDelayFast}>
-=======
-        <div className={style.timerNote} data-testid='event-warning'>
-          <Tooltip label={warnings.join(' - ')} openDelay={tooltipDelayFast} variant='ontime-ondark' shouldWrapChildren>
->>>>>>> aa929fd0
             <IoAlertCircleOutline />
           </Tooltip>
         </div>
