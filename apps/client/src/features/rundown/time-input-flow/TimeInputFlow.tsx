--- conflicted
+++ resolved
@@ -29,14 +29,9 @@
 type TimeActions = 'timeStart' | 'timeEnd' | 'duration';
 
 const TimeInputFlow = (props: EventBlockTimerProps) => {
-<<<<<<< HEAD
-  const { eventId, timeStart, timeEnd, duration, timeStrategy, linkStart, delay } = props;
-  const { updateEvent, updateTimer, linkTimer } = useEventAction();
   const appMode = useAppMode((state) => state.mode);
-=======
   const { eventId, timeStart, timeEnd, duration, timeStrategy, linkStart, delay, timerType } = props;
   const { updateEvent, updateTimer } = useEventAction();
->>>>>>> 420dfae6
 
   // In sync with EventEditorTimes
   const handleSubmit = (field: TimeActions, value: string) => {
@@ -81,24 +76,12 @@
         placeholder='Start'
         disabled={isRundownFrozen || Boolean(linkStart)}
       >
-<<<<<<< HEAD
-        <InputRightElement
-          className={activeStart}
-          onClick={() => handleLink(!linkStart)}
-          as='button'
-          disabled={isRundownFrozen}
-        >
-          <span className={style.timeLabel}>S</span>
-          <span className={style.fourtyfive}>{linkStart ? <IoLink /> : <IoUnlink />}</span>
-        </InputRightElement>
-=======
         <Tooltip label='Link start to previous end' openDelay={tooltipDelayMid}>
-          <InputRightElement className={activeStart} onClick={() => handleLink(!linkStart)}>
+          <InputRightElement className={activeStart} onClick={() => handleLink(!linkStart)} as='button'>
             <span className={style.timeLabel}>S</span>
             <span className={style.fourtyfive}>{linkStart ? <IoLink /> : <IoUnlink />}</span>
           </InputRightElement>
         </Tooltip>
->>>>>>> 420dfae6
       </TimeInputWithButton>
 
       <TimeInputWithButton<TimeActions>
@@ -109,19 +92,7 @@
         disabled={isRundownFrozen || isLockedDuration}
         placeholder='End'
       >
-<<<<<<< HEAD
-        <InputRightElement
-          as='button'
-          className={activeEnd}
-          onClick={() => handleChangeStrategy(TimeStrategy.LockEnd)}
-          data-testid='lock__end'
-          disabled={isRundownFrozen}
-        >
-          <span className={style.timeLabel}>E</span>
-          {isLockedEnd ? <IoLockClosed /> : <IoLockOpenOutline />}
-        </InputRightElement>
-=======
-        <Tooltip label='Lock end' openDelay={tooltipDelayMid}>
+        <Tooltip label='Lock end' openDelay={tooltipDelayMid} as='button'>
           <InputRightElement
             className={activeEnd}
             onClick={() => handleChangeStrategy(TimeStrategy.LockEnd)}
@@ -131,7 +102,6 @@
             {isLockedEnd ? <IoLockClosed /> : <IoLockOpenOutline />}
           </InputRightElement>
         </Tooltip>
->>>>>>> 420dfae6
       </TimeInputWithButton>
 
       <TimeInputWithButton<TimeActions>
@@ -141,29 +111,17 @@
         disabled={isRundownFrozen || isLockedEnd}
         placeholder='Duration'
       >
-<<<<<<< HEAD
-        <InputRightElement
-          as='button'
-          className={activeDuration}
-          onClick={() => handleChangeStrategy(TimeStrategy.LockDuration)}
-          data-testid='lock__duration'
-          disabled={isRundownFrozen}
-        >
-          <span className={style.timeLabel}>D</span>
-          {isLockedDuration ? <IoLockClosed /> : <IoLockOpenOutline />}
-        </InputRightElement>
-=======
         <Tooltip label='Lock duration' openDelay={tooltipDelayMid}>
           <InputRightElement
             className={activeDuration}
             onClick={() => handleChangeStrategy(TimeStrategy.LockDuration)}
+            as='button'
             data-testid='lock__duration'
           >
             <span className={style.timeLabel}>D</span>
             {isLockedDuration ? <IoLockClosed /> : <IoLockOpenOutline />}
           </InputRightElement>
         </Tooltip>
->>>>>>> 420dfae6
       </TimeInputWithButton>
 
       {warnings.length > 0 && (
