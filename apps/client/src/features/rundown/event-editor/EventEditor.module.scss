--- conflicted
+++ resolved
@@ -75,16 +75,9 @@
   row-gap: 1rem;
 }
 
-<<<<<<< HEAD
-.colorSettings {
-  display: flex;
-  align-items: center;
-  gap: 0.5rem;
-=======
 .tooltipIcon {
   color: $blue-500;
   display: inline-block;
   font-size: 1.25em;
   margin-left: 0.25em;
->>>>>>> 7f39d035
 }