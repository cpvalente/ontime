import { memo } from 'react';
<<<<<<< HEAD
=======
import { Select, Switch, Tooltip } from '@chakra-ui/react';
import { IoInformationCircle } from '@react-icons/all-files/io5/IoInformationCircle';
>>>>>>> a22c2d38
import { EndAction, MaybeString, TimerType, TimeStrategy } from 'ontime-types';
import { millisToString, parseUserTime } from 'ontime-utils';

import TimeInput from '../../../../common/components/input/time-input/TimeInput';
import { NativeSelectField, NativeSelectRoot } from '../../../../common/components/ui/native-select';
import { Switch } from '../../../../common/components/ui/switch';
import { useEventAction } from '../../../../common/hooks/useEventAction';
import { millisToDelayString } from '../../../../common/utils/dateConfig';
import * as Editor from '../../../editors/editor-utils/EditorUtils';
import TimeInputFlow from '../../time-input-flow/TimeInputFlow';

import style from '../EventEditor.module.scss';

interface EventEditorTimesProps {
  eventId: string;
  timeStart: number;
  timeEnd: number;
  duration: number;
  timeStrategy: TimeStrategy;
  linkStart: MaybeString;
  countToEnd: boolean;
  delay: number;
  isPublic: boolean;
  endAction: EndAction;
  timerType: TimerType;
  timeWarning: number;
  timeDanger: number;
}

type HandledActions = 'countToEnd' | 'timerType' | 'endAction' | 'isPublic' | 'timeWarning' | 'timeDanger';

function EventEditorTimes(props: EventEditorTimesProps) {
  const {
    eventId,
    timeStart,
    timeEnd,
    duration,
    timeStrategy,
    linkStart,
    countToEnd,
    delay,
    isPublic,
    endAction,
    timerType,
    timeWarning,
    timeDanger,
  } = props;
  const { updateEvent } = useEventAction();

  const handleSubmit = (field: HandledActions, value: string | boolean) => {
    if (field === 'isPublic') {
      updateEvent({ id: eventId, isPublic: !(value as boolean) });
      return;
    }

    if (field === 'countToEnd') {
      updateEvent({ id: eventId, countToEnd: !(value as boolean) });
      return;
    }

    if (field === 'timeWarning' || field === 'timeDanger') {
      const newTime = parseUserTime(value as string);
      updateEvent({ id: eventId, [field]: newTime });
      return;
    }

    if (field === 'timerType' || field === 'endAction') {
      updateEvent({ id: eventId, [field]: value });
      return;
    }
  };

  const hasDelay = delay !== 0;
  const delayLabel = hasDelay
    ? `Event is ${millisToDelayString(delay, 'expanded')}. New schedule ${millisToString(
        timeStart + delay,
      )} → ${millisToString(timeEnd + delay)}`
    : '';

  return (
    <>
      <div className={style.column}>
        <Editor.Title>Event schedule</Editor.Title>
        <div>
          <div className={style.inline}>
            <TimeInputFlow
              eventId={eventId}
              timeStart={timeStart}
              timeEnd={timeEnd}
              duration={duration}
              timeStrategy={timeStrategy}
              linkStart={linkStart}
              delay={delay}
              countToEnd={countToEnd}
              showLabels
            />
          </div>
          <div className={style.delayLabel}>{delayLabel}</div>
        </div>
      </div>

      <div className={style.column}>
        <Editor.Title>Event Behaviour</Editor.Title>
        <div className={style.splitTwo}>
          <div>
            <Editor.Label htmlFor='endAction'>End Action</Editor.Label>
            <NativeSelectRoot size='sm'>
              <NativeSelectField
                name='endAction'
                id='endAction'
                value={[endAction]}
                onChange={(event) => handleSubmit('timerType', event.currentTarget.value)}
              >
                <option value={EndAction.None}>None</option>
                <option value={EndAction.Stop}>Stop rundown</option>
                <option value={EndAction.LoadNext}>Load next event</option>
                <option value={EndAction.PlayNext}>Play next event</option>
              </NativeSelectField>
            </NativeSelectRoot>
          </div>
          <div>
            <Editor.Label htmlFor='countToEnd'>Count to End</Editor.Label>
            <Editor.Label className={style.switchLabel}>
              <Switch
                id='countToEnd'
                size='md'
<<<<<<< HEAD
                checked={isTimeToEnd}
                onCheckedChange={() => handleSubmit('isTimeToEnd', isTimeToEnd)}
=======
                isChecked={countToEnd}
                onChange={() => handleSubmit('countToEnd', countToEnd)}
                variant='ontime'
>>>>>>> a22c2d38
              />
              {countToEnd ? 'On' : 'Off'}
            </Editor.Label>
          </div>
        </div>
      </div>

      <div className={style.column}>
        <Editor.Title>
          <Tooltip label='Changes how the timer is displayed in different views. It is not reflected in the rundown'>
            <span>
              Display Options
              <IoInformationCircle className={style.tooltipIcon} />
            </span>
          </Tooltip>
        </Editor.Title>
        <div className={style.splitTwo}>
          <div>
            <Editor.Label htmlFor='timerType'>Timer Type</Editor.Label>
            <NativeSelectRoot size='sm'>
              <NativeSelectField
                id='timerType'
                name='timerType'
                value={[timerType]}
                onChange={(event) => handleSubmit('timerType', event.currentTarget.value)}
              >
                <option value={TimerType.CountDown}>Count down</option>
                <option value={TimerType.CountUp}>Count up</option>
                <option value={TimerType.Clock}>Clock</option>
                <option value={TimerType.None}>None</option>
              </NativeSelectField>
            </NativeSelectRoot>
          </div>
          <div>
            <Editor.Label htmlFor='timeWarning'>Warning Time</Editor.Label>
            <TimeInput
              id='timeWarning'
              name='timeWarning'
              submitHandler={handleSubmit}
              time={timeWarning}
              placeholder='Duration'
            />
          </div>

          <div>
            <Editor.Label htmlFor='isPublic'>Event Visibility</Editor.Label>
            <Editor.Label className={style.switchLabel}>
              <Switch
                id='isPublic'
                size='md'
                checked={isPublic}
                onCheckedChange={() => handleSubmit('isPublic', isPublic)}
              />
              {isPublic ? 'Public' : 'Private'}
            </Editor.Label>
          </div>
          <div>
            <Editor.Label htmlFor='timeDanger'>Danger Time</Editor.Label>
            <TimeInput
              id='timeDanger'
              name='timeDanger'
              submitHandler={handleSubmit}
              time={timeDanger}
              placeholder='Duration'
            />
          </div>
        </div>
      </div>
    </>
  );
}

export default memo(EventEditorTimes);<|MERGE_RESOLUTION|>--- conflicted
+++ resolved
@@ -1,15 +1,12 @@
 import { memo } from 'react';
-<<<<<<< HEAD
-=======
-import { Select, Switch, Tooltip } from '@chakra-ui/react';
 import { IoInformationCircle } from '@react-icons/all-files/io5/IoInformationCircle';
->>>>>>> a22c2d38
 import { EndAction, MaybeString, TimerType, TimeStrategy } from 'ontime-types';
 import { millisToString, parseUserTime } from 'ontime-utils';
 
 import TimeInput from '../../../../common/components/input/time-input/TimeInput';
 import { NativeSelectField, NativeSelectRoot } from '../../../../common/components/ui/native-select';
 import { Switch } from '../../../../common/components/ui/switch';
+import { Tooltip } from '../../../../common/components/ui/tooltip';
 import { useEventAction } from '../../../../common/hooks/useEventAction';
 import { millisToDelayString } from '../../../../common/utils/dateConfig';
 import * as Editor from '../../../editors/editor-utils/EditorUtils';
@@ -130,14 +127,8 @@
               <Switch
                 id='countToEnd'
                 size='md'
-<<<<<<< HEAD
-                checked={isTimeToEnd}
-                onCheckedChange={() => handleSubmit('isTimeToEnd', isTimeToEnd)}
-=======
-                isChecked={countToEnd}
+                checked={countToEnd}
                 onChange={() => handleSubmit('countToEnd', countToEnd)}
-                variant='ontime'
->>>>>>> a22c2d38
               />
               {countToEnd ? 'On' : 'Off'}
             </Editor.Label>
@@ -147,7 +138,7 @@
 
       <div className={style.column}>
         <Editor.Title>
-          <Tooltip label='Changes how the timer is displayed in different views. It is not reflected in the rundown'>
+          <Tooltip content='Changes how the timer is displayed in different views. It is not reflected in the rundown'>
             <span>
               Display Options
               <IoInformationCircle className={style.tooltipIcon} />
