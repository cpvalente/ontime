import { Fragment, lazy, useCallback, useEffect, useRef, useState } from 'react';
import { closestCenter, DndContext, DragEndEvent, PointerSensor, useSensor, useSensors } from '@dnd-kit/core';
import { arrayMove, SortableContext, verticalListSortingStrategy } from '@dnd-kit/sortable';
import { OntimeRundown, Playback, SupportedEvent } from 'ontime-types';
import { getFirst, getNext, getPrevious } from 'ontime-utils';

import { useEventAction } from '../../common/hooks/useEventAction';
import useFollowComponent from '../../common/hooks/useFollowComponent';
import { useRundownEditor } from '../../common/hooks/useSocket';
import { AppMode, useAppMode } from '../../common/stores/appModeStore';
import { useEditorSettings } from '../../common/stores/editorSettings';
import { isMacOS } from '../../common/utils/deviceUtils';
import { cloneEvent } from '../../common/utils/eventsManager';

import QuickAddBlock from './quick-add-block/QuickAddBlock';
import RundownEmpty from './RundownEmpty';
import { useEventSelection } from './useEventSelection';

import style from './Rundown.module.scss';

const RundownEntry = lazy(() => import('./RundownEntry'));

interface RundownProps {
  entries: OntimeRundown;
}

export default function Rundown(props: RundownProps) {
  const { entries } = props;
  const [statefulEntries, setStatefulEntries] = useState(entries);

  const featureData = useRundownEditor();
  const { addEvent, reorderEvent } = useEventAction();
  const eventSettings = useEditorSettings((state) => state.eventSettings);
  const defaultPublic = eventSettings.defaultPublic;
  const startTimeIsLastEnd = eventSettings.startTimeIsLastEnd;
  const showQuickEntry = eventSettings.showQuickEntry;

  const isExtracted = window.location.pathname.includes('/rundown');

  // cursor
  const { cursor, mode: appMode } = useAppMode();
  const { setEditMode } = useEventSelection();
  const viewFollowsCursor = appMode === AppMode.Run;
  const cursorRef = useRef<HTMLDivElement | null>(null);
  const scrollRef = useRef<HTMLDivElement | null>(null);
  useFollowComponent({ followRef: cursorRef, scrollRef: scrollRef, doFollow: true });

  // DND KIT
  const sensors = useSensors(useSensor(PointerSensor));

  const insertAtCursor = useCallback(
    (type: SupportedEvent | 'clone', cursor: string | null) => {
      if (cursor === null) {
        // we cant clone without selection
        if (type === 'clone') {
          return;
        }
        // the only thing to do is adding an event at top
        addEvent({ type });
        return;
      }

      if (type === 'clone') {
        const cursorEvent = entries.find((event) => event.id === cursor);
        if (cursorEvent?.type === SupportedEvent.Event) {
          const newEvent = cloneEvent(cursorEvent, cursorEvent.id);
          addEvent(newEvent);
        }
      } else if (type === SupportedEvent.Event) {
        const newEvent = {
          type: SupportedEvent.Event,
        };
        const options = {
          defaultPublic: defaultPublic,
          startTimeIsLastEnd: startTimeIsLastEnd,
          lastEventId: cursor,
          after: cursor,
        };
        addEvent(newEvent, options);
      } else {
        addEvent({ type }, { after: cursor });
      }
    },
    [addEvent, defaultPublic, entries, startTimeIsLastEnd],
  );

  // Handle keyboard shortcuts
  const handleKeyDown = useCallback(
    (event: KeyboardEvent) => {
      // handle held key
      if (event.repeat) return;
<<<<<<< HEAD

      if ((isMacOS() && event.metaKey) || event.ctrlKey) {
        setEditMode('ctrl');

        return;
      }

      if (event.shiftKey) {
        setEditMode('shift');

        return;
      }

      if (event.altKey) {
=======
      // Check if the modifier combination
      const modKeysAlt = event.altKey && !event.ctrlKey && !event.shiftKey;
      const modKeysCtrlAlt = event.altKey && event.ctrlKey && !event.shiftKey;
      if (modKeysAlt) {
>>>>>>> b4e73ff6
        switch (event.code) {
          case 'ArrowDown': {
            if (entries.length < 1) {
              return;
            }
            const nextEvent = cursor == null ? getFirst(entries) : getNext(entries, cursor)?.nextEvent;
            if (nextEvent) {
              // moveCursorTo(nextEvent.id, nextEvent.type === SupportedEvent.Event);
            }
            break;
          }
          case 'ArrowUp': {
            if (entries.length < 1) {
              return;
            }
            // eslint-disable-next-line @typescript-eslint/no-non-null-assertion -- we check for this before
            const previousEvent = cursor == null ? getFirst(entries) : getPrevious(entries, cursor).previousEvent;
            if (previousEvent) {
              // moveCursorTo(previousEvent.id, previousEvent.type === SupportedEvent.Event);
            }
            break;
          }
          case 'KeyE': {
            event.preventDefault();
            insertAtCursor(SupportedEvent.Event, cursor);
            break;
          }
          case 'KeyD': {
            event.preventDefault();
            insertAtCursor(SupportedEvent.Delay, cursor);
            break;
          }
          case 'KeyB': {
            event.preventDefault();
            insertAtCursor(SupportedEvent.Block, cursor);
            break;
          }
          case 'KeyC': {
            event.preventDefault();
            insertAtCursor('clone', cursor);
            break;
          }
        }
      } else if (modKeysCtrlAlt) {
        if (entries.length < 2 || cursor == null) {
          return;
        }
        if (event.code == 'ArrowDown') {
          const { nextEvent, nextIndex } = getNext(entries, cursor);
          if (nextEvent && nextIndex !== null) {
            reorderEvent(cursor, nextIndex - 1, nextIndex);
          }
        } else if (event.code == 'ArrowUp') {
          const { previousEvent, previousIndex } = getPrevious(entries, cursor);
          if (previousEvent && previousIndex !== null) {
            reorderEvent(cursor, previousIndex + 1, previousIndex);
          }
        }
      }
    },
<<<<<<< HEAD
    [cursor, entries, insertAtCursor, setEditMode],
  );

  const handleKeyUp = useCallback(
    (event: KeyboardEvent) => {
      if (['Shift', 'Meta', 'Control'].includes(event.key)) {
        setEditMode('click');
      }
    },
    [setEditMode],
=======
    [cursor, entries, insertAtCursor, moveCursorTo, reorderEvent],
>>>>>>> b4e73ff6
  );

  // we copy the state from the store here
  // to workaround async updates on the drag mutations
  useEffect(() => {
    if (entries) {
      setStatefulEntries(entries);
    }
  }, [entries]);

  // listen to keys
  useEffect(() => {
    document.addEventListener('keydown', handleKeyDown);
    document.addEventListener('keyup', handleKeyUp);

    return () => {
      document.removeEventListener('keydown', handleKeyDown);
      document.removeEventListener('keyup', handleKeyUp);
    };
  }, [handleKeyDown, handleKeyUp]);

  useEffect(() => {
    // in run mode, we follow selection
    if (!viewFollowsCursor || !featureData?.selectedEventId) {
      return;
    }
    // moveCursorTo(featureData.selectedEventId);
  }, [featureData?.selectedEventId, viewFollowsCursor]);

  const handleOnDragEnd = (event: DragEndEvent) => {
    const { active, over } = event;

    if (over?.id) {
      if (active.id !== over?.id) {
        const fromIndex = active.data.current?.sortable.index;
        const toIndex = over.data.current?.sortable.index;
        // ugly hack to handle inconsistencies between dnd-kit and async store updates
        setStatefulEntries((currentEntries) => {
          return arrayMove(currentEntries, fromIndex, toIndex);
        });
        reorderEvent(String(active.id), fromIndex, toIndex);
      }
    }
  };

  if (statefulEntries?.length < 1) {
    return <RundownEmpty handleAddNew={() => insertAtCursor(SupportedEvent.Event, null)} />;
  }

  let previousEnd = 0;
  let thisEnd = 0;
  let previousEventId: string | undefined;
  let eventIndex = 0;
  let isPast = Boolean(featureData?.selectedEventId);

  return (
    <div className={style.eventContainer} ref={scrollRef}>
      <DndContext onDragEnd={handleOnDragEnd} sensors={sensors} collisionDetection={closestCenter}>
        <SortableContext items={statefulEntries} strategy={verticalListSortingStrategy}>
          <div className={style.list}>
            {statefulEntries.map((entry, index) => {
              if (index === 0) {
                eventIndex = 0;
              }
              let isFirstEvent = false;
              if (entry.type === SupportedEvent.Event) {
                isFirstEvent = eventIndex === 0;
                eventIndex++;
                previousEnd = thisEnd;
                thisEnd = entry.timeEnd;
                previousEventId = entry.id;
              }
              const isLast = index === entries.length - 1;
              const isSelected = featureData?.selectedEventId === entry.id;
              const isNext = featureData?.nextEventId === entry.id;
              const hasCursor = entry.id === cursor;
              if (isSelected) {
                isPast = false;
              }

              return (
                <Fragment key={entry.id}>
                  <div className={style.entryWrapper} data-testid={`entry-${eventIndex}`}>
                    {entry.type === SupportedEvent.Event && <div className={style.entryIndex}>{eventIndex}</div>}
                    <div className={style.entry} key={entry.id} ref={hasCursor ? cursorRef : undefined}>
                      <RundownEntry
                        type={entry.type}
                        isPast={isPast}
<<<<<<< HEAD
                        eventIndex={eventIndex}
=======
                        isFirstEvent={isFirstEvent}
>>>>>>> b4e73ff6
                        data={entry}
                        selected={isSelected}
                        hasCursor={hasCursor}
                        next={isNext}
                        previousEnd={previousEnd}
                        previousEventId={previousEventId}
                        playback={isSelected ? featureData.playback : undefined}
                        isRolling={featureData.playback === Playback.Roll}
                        disableEdit={isExtracted}
                      />
                    </div>
                  </div>
                  {((showQuickEntry && hasCursor) || isLast) && (
                    <QuickAddBlock
                      showKbd={hasCursor}
                      eventId={entry.id}
                      previousEventId={previousEventId}
                      disableAddDelay={entry.type === SupportedEvent.Delay}
                      disableAddBlock={entry.type === SupportedEvent.Block}
                    />
                  )}
                </Fragment>
              );
            })}
            <div className={style.spacer} />
          </div>
        </SortableContext>
      </DndContext>
    </div>
  );
}<|MERGE_RESOLUTION|>--- conflicted
+++ resolved
@@ -38,8 +38,9 @@
   const isExtracted = window.location.pathname.includes('/rundown');
 
   // cursor
-  const { cursor, mode: appMode } = useAppMode();
-  const { setEditMode } = useEventSelection();
+  const cursor = useAppMode((state) => state.cursor);
+  const appMode = useAppMode((state) => state.mode);
+  const setEditMode = useAppMode((state) => state.setEditMode);
   const viewFollowsCursor = appMode === AppMode.Run;
   const cursorRef = useRef<HTMLDivElement | null>(null);
   const scrollRef = useRef<HTMLDivElement | null>(null);
@@ -89,27 +90,21 @@
     (event: KeyboardEvent) => {
       // handle held key
       if (event.repeat) return;
-<<<<<<< HEAD
 
       if ((isMacOS() && event.metaKey) || event.ctrlKey) {
         setEditMode('ctrl');
-
         return;
       }
 
       if (event.shiftKey) {
         setEditMode('shift');
-
         return;
       }
 
-      if (event.altKey) {
-=======
       // Check if the modifier combination
       const modKeysAlt = event.altKey && !event.ctrlKey && !event.shiftKey;
       const modKeysCtrlAlt = event.altKey && event.ctrlKey && !event.shiftKey;
       if (modKeysAlt) {
->>>>>>> b4e73ff6
         switch (event.code) {
           case 'ArrowDown': {
             if (entries.length < 1) {
@@ -170,8 +165,7 @@
         }
       }
     },
-<<<<<<< HEAD
-    [cursor, entries, insertAtCursor, setEditMode],
+    [cursor, entries, insertAtCursor, moveCursorTo, reorderEvent, setEditMode],
   );
 
   const handleKeyUp = useCallback(
@@ -181,9 +175,6 @@
       }
     },
     [setEditMode],
-=======
-    [cursor, entries, insertAtCursor, moveCursorTo, reorderEvent],
->>>>>>> b4e73ff6
   );
 
   // we copy the state from the store here
@@ -272,11 +263,8 @@
                       <RundownEntry
                         type={entry.type}
                         isPast={isPast}
-<<<<<<< HEAD
+                        isFirstEvent={isFirstEvent}
                         eventIndex={eventIndex}
-=======
-                        isFirstEvent={isFirstEvent}
->>>>>>> b4e73ff6
                         data={entry}
                         selected={isSelected}
                         hasCursor={hasCursor}
