--- conflicted
+++ resolved
@@ -1,16 +1,8 @@
-<<<<<<< HEAD
 import { useMemo } from 'react';
-import { Button, ButtonGroup, MenuButton } from '@chakra-ui/react';
-import { IoAdd } from '@react-icons/all-files/io5/IoAdd';
-import { IoOptions } from '@react-icons/all-files/io5/IoOptions';
-import { IoPlay } from '@react-icons/all-files/io5/IoPlay';
-import { IoSnowOutline } from '@react-icons/all-files/io5/IoSnowOutline';
-import { isOntimeBlock, isOntimeDelay, isOntimeEvent, RundownCached } from 'ontime-types';
-=======
 import { ButtonGroup } from '@chakra-ui/react';
 import { IoOptions } from '@react-icons/all-files/io5/IoOptions';
 import { IoPlay } from '@react-icons/all-files/io5/IoPlay';
->>>>>>> 01c2ef4c
+import { isOntimeBlock, isOntimeDelay, isOntimeEvent, RundownCached } from 'ontime-types';
 
 import TooltipActionBtn from '../../../common/components/buttons/TooltipActionBtn';
 import { AppMode, useAppMode } from '../../../common/stores/appModeStore';
@@ -33,6 +25,7 @@
   const setRunMode = () => setAppMode(AppMode.Run);
   const setEditMode = () => setAppMode(AppMode.Edit);
 
+  //TODO: re implement
   const inClipBoard = useMemo(() => {
     if (!eventCopyId) return '';
 
@@ -74,16 +67,7 @@
           aria-label='Edit mode'
         />
       </ButtonGroup>
-<<<<<<< HEAD
-      <div style={{ opacity: '30%' }}>{inClipBoard}</div>
-      <RundownMenu>
-        <MenuButton size='sm' as={Button} rightIcon={<IoAdd />} aria-label='Rundown menu' variant='ontime-outlined'>
-          Rundown
-        </MenuButton>
-      </RundownMenu>
-=======
       <RundownMenu />
->>>>>>> 01c2ef4c
     </div>
   );
 }