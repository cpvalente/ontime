import { MouseEvent, useEffect, useLayoutEffect, useRef, useState } from 'react';
import { IoAdd } from 'react-icons/io5';
import { IoDuplicateOutline } from 'react-icons/io5';
import { IoLink } from 'react-icons/io5';
import { IoPeople } from 'react-icons/io5';
import { IoPeopleOutline } from 'react-icons/io5';
import { IoReorderTwo } from 'react-icons/io5';
import { IoSwapVertical } from 'react-icons/io5';
import { IoTrash } from 'react-icons/io5';
import { IoUnlink } from 'react-icons/io5';
import { useSortable } from '@dnd-kit/sortable';
import { CSS } from '@dnd-kit/utilities';
import { EndAction, MaybeString, OntimeEvent, Playback, TimerType, TimeStrategy } from 'ontime-types';

import { ContextMenu } from '../../../common/components/context-menu/ContextMenu';
import { cx, getAccessibleColour } from '../../../common/utils/styleUtils';
import type { EventItemActions } from '../RundownEntry';
import { useEventIdSwapping } from '../useEventIdSwapping';
import { getSelectionMode, useEventSelection } from '../useEventSelection';

import EventBlockInner from './EventBlockInner';
import RundownIndicators from './RundownIndicators';

import style from './EventBlock.module.scss';

interface EventBlockProps {
  eventId: string;
  cue: string;
  timeStart: number;
  timeEnd: number;
  duration: number;
  timeStrategy: TimeStrategy;
  linkStart: MaybeString;
  countToEnd: boolean;
  eventIndex: number;
  isPublic: boolean;
  endAction: EndAction;
  timerType: TimerType;
  title: string;
  note: string;
  delay: number;
  colour: string;
  isPast: boolean;
  isNext: boolean;
  skip: boolean;
  loaded: boolean;
  hasCursor: boolean;
  playback?: Playback;
  isRolling: boolean;
  gap: number;
  isNextDay: boolean;
  actionHandler: (
    action: EventItemActions,
    payload?:
      | number
      | {
          field: keyof Omit<OntimeEvent, 'duration'> | 'durationOverride';
          value: unknown;
        },
  ) => void;
}

export default function EventBlock(props: EventBlockProps) {
  const {
    eventId,
    cue,
    timeStart,
    timeEnd,
    duration,
    timeStrategy,
    linkStart,
    countToEnd,
    isPublic = true,
    eventIndex,
    endAction,
    timerType,
    title,
    note,
    delay,
    colour,
    isPast,
    isNext,
    skip = false,
    loaded,
    hasCursor,
    playback,
    isRolling,
    gap,
    isNextDay,
    actionHandler,
  } = props;
  const { selectedEventId, setSelectedEventId, clearSelectedEventId } = useEventIdSwapping();
  const { selectedEvents, setSelectedEvents } = useEventSelection();
  const handleRef = useRef<null | HTMLSpanElement>(null);
  const [isVisible, setIsVisible] = useState(false);

  const options =
    selectedEvents.size > 1
      ? [
          {
            label: 'Link to previous',
            icon: IoLink,
            onClick: () =>
              actionHandler('update', {
                field: 'linkStart',
                value: 'true',
              }),
          },
          {
            label: 'Unlink from previous',
            icon: IoUnlink,
            onClick: () =>
              actionHandler('update', {
                field: 'linkStart',
                value: null,
              }),
          },
          {
            label: 'Make public',
            icon: IoPeople,
            onClick: () =>
              actionHandler('update', {
                field: 'isPublic',
                value: true,
              }),
            withDivider: true,
          },
          {
            label: 'Make private',
            icon: IoPeopleOutline,
            onClick: () =>
              actionHandler('update', {
                field: 'isPublic',
                value: false,
              }),
          },
          { withDivider: true, label: 'Delete', icon: IoTrash, onClick: () => actionHandler('delete') },
        ]
      : [
          {
            label: 'Toggle link to previous',
            icon: IoLink,
            onClick: () =>
              actionHandler('update', {
                field: 'linkStart',
                value: linkStart ? null : 'true',
              }),
          },
          {
            label: 'Toggle public',
            icon: IoPeopleOutline,
            onClick: () =>
              actionHandler('update', {
                field: 'isPublic',
                value: !isPublic,
              }),
            withDivider: true,
          },
          {
            label: 'Add to swap',
            icon: IoAdd,
            onClick: () => setSelectedEventId(eventId),
            withDivider: true,
          },
          {
            label: `Swap this event with ${selectedEventId ?? ''}`,
            icon: IoSwapVertical,
            onClick: () => {
              actionHandler('swap', { field: 'id', value: selectedEventId });
              clearSelectedEventId();
            },
            isDisabled: selectedEventId == null || selectedEventId === eventId,
          },
          { withDivider: true, label: 'Clone', icon: IoDuplicateOutline, onClick: () => actionHandler('clone') },
          { withDivider: true, label: 'Delete', icon: IoTrash, onClick: () => actionHandler('delete') },
        ];

  const {
    isDragging,
    attributes: dragAttributes,
    listeners: dragListeners,
    setNodeRef,
    transform,
    transition,
  } = useSortable({
    id: eventId,
    animateLayoutChanges: () => false,
  });

  const dragStyle = {
    zIndex: isDragging ? 2 : 'inherit',
    transform: CSS.Translate.toString(transform),
    transition,
  };

  const binderColours = colour && getAccessibleColour(colour);

  // move focus to element if necessary
  useEffect(() => {
    if (!hasCursor || handleRef?.current == null) {
      return;
    }

    const elementInFocus = document.activeElement;
    // we know the block is the grandparent of our binder
    const blockElement = handleRef.current.closest('#event-block');

    // we only move focus if the block doesnt already contain focus
    if (blockElement && !blockElement.contains(elementInFocus)) {
      handleRef.current.focus();
    }
  }, [hasCursor]);

  useLayoutEffect(() => {
    const observer = new IntersectionObserver(
      ([entry]) => {
        if (entry.isIntersecting) {
          setIsVisible(true);
        }
      },
      {
        root: null,
        threshold: 1,
      },
    );

    const handleRefCurrent = handleRef.current;
    if (handleRefCurrent) {
      observer.observe(handleRefCurrent);
    }

    return () => {
      if (handleRefCurrent) {
        observer.unobserve(handleRefCurrent);
      }
    };
  }, [handleRef]);

  const isSelected = selectedEvents.has(eventId);
  const blockClasses = cx([
    style.eventBlock,
    skip ? style.skip : null,
    isPast ? style.past : null,
    loaded ? style.loaded : null,
    playback ? style[playback] : null,
    isSelected ? style.selected : null,
    hasCursor ? style.hasCursor : null,
  ]);

  const handleFocusClick = (event: MouseEvent) => {
    event.stopPropagation();

    // event.button === 2 is a right-click
    // disable selection if the user selected events and right clicks
    // so the context menu shows up
    if (selectedEvents.size > 1 && event.button === 2) {
      return;
    }

    // UI indexes are 1 based
    const index = eventIndex - 1;
    const editMode = getSelectionMode(event);
    setSelectedEvents({ id: eventId, index, selectMode: editMode });
  };

  return (
<<<<<<< HEAD
    <ContextMenu options={options}>
      <div className={blockClasses} ref={setNodeRef} style={dragStyle} onClick={handleFocusClick} id='event-block'>
        <RundownIndicators
=======
    <div
      className={blockClasses}
      ref={setNodeRef}
      style={dragStyle}
      onClick={handleFocusClick}
      onContextMenu={onContextMenu}
      id='event-block'
    >
      <RundownIndicators timeStart={timeStart} delay={delay} gap={gap} isNextDay={isNextDay} />

      <div className={style.binder} style={{ ...binderColours }} tabIndex={-1}>
        <span className={style.drag} ref={handleRef} {...dragAttributes} {...dragListeners}>
          <IoReorderTwo />
        </span>
        <span className={style.cue}>{cue}</span>
      </div>

      {isVisible && (
        <EventBlockInner
>>>>>>> aa929fd0
          timeStart={timeStart}
          previousStart={previousStart}
          previousEnd={previousEnd}
          delay={delay}
        />

        <div className={style.binder} style={{ ...binderColours }} tabIndex={-1}>
          <span className={style.drag} ref={handleRef} {...dragAttributes} {...dragListeners}>
            <IoReorderTwo />
          </span>
          <span className={style.cue}>{cue}</span>
        </div>

        {isVisible && (
          <EventBlockInner
            timeStart={timeStart}
            timeEnd={timeEnd}
            duration={duration}
            linkStart={linkStart}
            countToEnd={countToEnd}
            timeStrategy={timeStrategy}
            eventId={eventId}
            eventIndex={eventIndex}
            isPublic={isPublic}
            endAction={endAction}
            timerType={timerType}
            title={title}
            note={note}
            delay={delay}
            isNext={isNext}
            skip={skip}
            loaded={loaded}
            playback={playback}
            isRolling={isRolling}
          />
        )}
      </div>
    </ContextMenu>
  );
}<|MERGE_RESOLUTION|>--- conflicted
+++ resolved
@@ -264,36 +264,9 @@
   };
 
   return (
-<<<<<<< HEAD
     <ContextMenu options={options}>
       <div className={blockClasses} ref={setNodeRef} style={dragStyle} onClick={handleFocusClick} id='event-block'>
-        <RundownIndicators
-=======
-    <div
-      className={blockClasses}
-      ref={setNodeRef}
-      style={dragStyle}
-      onClick={handleFocusClick}
-      onContextMenu={onContextMenu}
-      id='event-block'
-    >
-      <RundownIndicators timeStart={timeStart} delay={delay} gap={gap} isNextDay={isNextDay} />
-
-      <div className={style.binder} style={{ ...binderColours }} tabIndex={-1}>
-        <span className={style.drag} ref={handleRef} {...dragAttributes} {...dragListeners}>
-          <IoReorderTwo />
-        </span>
-        <span className={style.cue}>{cue}</span>
-      </div>
-
-      {isVisible && (
-        <EventBlockInner
->>>>>>> aa929fd0
-          timeStart={timeStart}
-          previousStart={previousStart}
-          previousEnd={previousEnd}
-          delay={delay}
-        />
+        <RundownIndicators timeStart={timeStart} delay={delay} gap={gap} isNextDay={isNextDay} />
 
         <div className={style.binder} style={{ ...binderColours }} tabIndex={-1}>
           <span className={style.drag} ref={handleRef} {...dragAttributes} {...dragListeners}>
