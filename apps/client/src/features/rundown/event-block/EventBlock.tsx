import { memo, MouseEvent, useEffect, useLayoutEffect, useRef, useState } from 'react';
import { useSortable } from '@dnd-kit/sortable';
import { CSS } from '@dnd-kit/utilities';
import { IoAdd } from '@react-icons/all-files/io5/IoAdd';
import { IoDuplicateOutline } from '@react-icons/all-files/io5/IoDuplicateOutline';
import { IoPeople } from '@react-icons/all-files/io5/IoPeople';
import { IoPeopleOutline } from '@react-icons/all-files/io5/IoPeopleOutline';
import { IoRemoveCircleOutline } from '@react-icons/all-files/io5/IoRemoveCircleOutline';
import { IoReorderTwo } from '@react-icons/all-files/io5/IoReorderTwo';
import { IoSwapVertical } from '@react-icons/all-files/io5/IoSwapVertical';
import { IoTimerOutline } from '@react-icons/all-files/io5/IoTimerOutline';
import { IoTrash } from '@react-icons/all-files/io5/IoTrash';
import { EndAction, MaybeNumber, MaybeString, OntimeEvent, Playback, TimerType, TimeStrategy } from 'ontime-types';

import { useContextMenu } from '../../../common/hooks/useContextMenu';
import { useAppMode } from '../../../common/stores/appModeStore';
import { cx, getAccessibleColour } from '../../../common/utils/styleUtils';
import type { EventItemActions } from '../RundownEntry';
import { useEventIdSwapping } from '../useEventIdSwapping';
import { getSelectionMode, useEventSelection } from '../useEventSelection';

import EventBlockInner from './EventBlockInner';
import RundownIndicators from './RundownIndicators';

import style from './EventBlock.module.scss';

interface EventBlockProps {
  cue: string;
  timeStart: number;
  timeEnd: number;
  duration: number;
  timeStrategy: TimeStrategy;
  linkStart: MaybeString;
  eventId: string;
  eventIndex: number;
  isPublic: boolean;
  endAction: EndAction;
  timerType: TimerType;
  title: string;
  note: string;
  delay: number;
  previousStart: MaybeNumber;
  previousEnd: MaybeNumber;
  colour: string;
  isPast: boolean;
  isNext: boolean;
  skip: boolean;
  loaded: boolean;
  hasCursor: boolean;
  inSelection: boolean;
  playback?: Playback;
  isRolling: boolean;
  actionHandler: (
    action: EventItemActions,
    payload?:
      | number
      | {
          field: keyof Omit<OntimeEvent, 'duration'> | 'durationOverride';
          value: unknown;
        },
  ) => void;
}

const EventBlock = (props: EventBlockProps) => {
  const {
    eventId,
    cue,
    timeStart,
    timeEnd,
    duration,
    timeStrategy,
    linkStart,
    isPublic = true,
    eventIndex,
    endAction,
    timerType,
    title,
    note,
    delay,
    previousStart,
    previousEnd,
    colour,
    isPast,
    isNext,
    skip = false,
    loaded,
    hasCursor,
    inSelection,
    playback,
    isRolling,
    actionHandler,
  } = props;
  const { selectedEventId, setSelectedEventId, clearSelectedEventId } = useEventIdSwapping();
  const setSelectedEvents = useEventSelection((state) => state.setSelectedEvents);
  const setCursor = useAppMode((state) => state.setCursor);
  const handleRef = useRef<null | HTMLSpanElement>(null);
  const [isVisible, setIsVisible] = useState(false);

  const [onContextMenu] = useContextMenu<HTMLDivElement>(
    inSelection
      ? [
          {
<<<<<<< HEAD
            label: 'Visibility',
            group: [
              {
                label: 'Make public',
                icon: IoPeople,
                onClick: () =>
                  actionHandler('update', {
                    field: 'isPublic',
                    value: true,
                  }),
              },
              {
                label: 'Make private',
                icon: IoPeopleOutline,
                onClick: () =>
                  actionHandler('update', {
                    field: 'isPublic',
                    value: false,
                  }),
              },
            ],
=======
            label: 'Make public',
            icon: IoPeople,
            onClick: () =>
              actionHandler('update', {
                field: 'isPublic',
                value: true,
              }),
          },
          {
            label: 'Make private',
            icon: IoPeopleOutline,
            onClick: () =>
              actionHandler('update', {
                field: 'isPublic',
                value: false,
              }),
>>>>>>> 01c2ef4c
          },
        ]
      : [
          {
            label: 'Toggle public',
            icon: IoPeopleOutline,
            onClick: () =>
              actionHandler('update', {
                field: 'isPublic',
                value: !isPublic,
              }),
          },
          {
            label: 'Add to swap',
            icon: IoAdd,
            onClick: () => setSelectedEventId(eventId),
            withDivider: true,
          },
          {
            label: `Swap this event with ${selectedEventId ?? ''}`,
            icon: IoSwapVertical,
            onClick: () => {
              actionHandler('swap', { field: 'id', value: selectedEventId });
              clearSelectedEventId();
            },
            isDisabled: selectedEventId == null || selectedEventId === eventId,
          },
          { withDivider: true, label: 'Clone', icon: IoDuplicateOutline, onClick: () => actionHandler('clone') },
          { withDivider: true, label: 'Event before', icon: IoAdd, onClick: () => actionHandler('event-before') },
          { label: 'Event after', icon: IoAdd, onClick: () => actionHandler('event') },
          { label: 'Block before', icon: IoRemoveCircleOutline, onClick: () => actionHandler('block-before') },
          { label: 'Block after', icon: IoRemoveCircleOutline, onClick: () => actionHandler('block') },
          { label: 'Delay before', icon: IoTimerOutline, onClick: () => actionHandler('delay-before') },
          { label: 'Delay after', icon: IoTimerOutline, onClick: () => actionHandler('delay') },
          { withDivider: true, label: 'Delete', icon: IoTrash, onClick: () => actionHandler('delete') },
        ],
  );

  const {
    isDragging,
    attributes: dragAttributes,
    listeners: dragListeners,
    setNodeRef,
    transform,
    transition,
  } = useSortable({
    id: eventId,
    animateLayoutChanges: () => false,
  });

  const dragStyle = {
    zIndex: isDragging ? 2 : 'inherit',
    transform: CSS.Translate.toString(transform),
    transition,
  };

  const binderColours = colour && getAccessibleColour(colour);

  // move focus to element if necessary
  useEffect(() => {
    if (!hasCursor || handleRef?.current == null) {
      return;
    }

    const elementInFocus = document.activeElement;
    // we know the block is the grandparent of our binder
    const blockElement = handleRef.current.closest('#event-block');

    // we only move focus if the block doesnt already contain focus
    if (blockElement && !blockElement.contains(elementInFocus)) {
      handleRef.current.focus();
    }
  }, [hasCursor]);

  useLayoutEffect(() => {
    const observer = new IntersectionObserver(
      ([entry]) => {
        if (entry.isIntersecting) {
          setIsVisible(true);
        }
      },
      {
        root: null,
        threshold: 1,
      },
    );

    const handleRefCurrent = handleRef.current;
    if (handleRefCurrent) {
      observer.observe(handleRefCurrent);
    }

    return () => {
      if (handleRefCurrent) {
        observer.unobserve(handleRefCurrent);
      }
    };
  }, [handleRef]);

  const isSelected = inSelection;
  const blockClasses = cx([
    style.eventBlock,
    skip ? style.skip : null,
    isPast ? style.past : null,
    loaded ? style.loaded : null,
    playback ? style[playback] : null,
    isSelected ? style.selected : null,
    hasCursor ? style.hasCursor : null,
  ]);

  const handleFocusClick = (event: MouseEvent) => {
    event.stopPropagation();

    // event.button === 2 is a right-click
    // disable selection if the user selected events and right clicks
    // so the context menu shows up
    if (event.button === 2) {
      return;
    }

    // UI indexes are 1 based
    const index = eventIndex - 1;
    const editMode = getSelectionMode(event);
    setSelectedEvents({ id: eventId, index, selectMode: editMode });
    setCursor(eventId);
  };

  return (
    <div
      className={blockClasses}
      ref={setNodeRef}
      style={dragStyle}
      onClick={handleFocusClick}
      onContextMenu={onContextMenu}
      id='event-block'
    >
      <RundownIndicators
        timeStart={timeStart}
        timeEnd={timeEnd}
        previousStart={previousStart}
        previousEnd={previousEnd}
        delay={delay}
      />

      <div className={style.binder} style={{ ...binderColours }} tabIndex={-1}>
        <span className={style.drag} ref={handleRef} {...dragAttributes} {...dragListeners}>
          <IoReorderTwo />
        </span>
        <span className={style.cue}>{cue}</span>
      </div>

      {isVisible && (
        <EventBlockInner
          timeStart={timeStart}
          timeEnd={timeEnd}
          duration={duration}
          linkStart={linkStart}
          timeStrategy={timeStrategy}
          eventId={eventId}
          eventIndex={eventIndex}
          isPublic={isPublic}
          endAction={endAction}
          timerType={timerType}
          title={title}
          note={note}
          delay={delay}
          isNext={isNext}
          skip={skip}
          loaded={loaded}
          playback={playback}
          isRolling={isRolling}
        />
      )}
    </div>
  );
};

export default memo(EventBlock);<|MERGE_RESOLUTION|>--- conflicted
+++ resolved
@@ -100,29 +100,6 @@
     inSelection
       ? [
           {
-<<<<<<< HEAD
-            label: 'Visibility',
-            group: [
-              {
-                label: 'Make public',
-                icon: IoPeople,
-                onClick: () =>
-                  actionHandler('update', {
-                    field: 'isPublic',
-                    value: true,
-                  }),
-              },
-              {
-                label: 'Make private',
-                icon: IoPeopleOutline,
-                onClick: () =>
-                  actionHandler('update', {
-                    field: 'isPublic',
-                    value: false,
-                  }),
-              },
-            ],
-=======
             label: 'Make public',
             icon: IoPeople,
             onClick: () =>
@@ -139,7 +116,6 @@
                 field: 'isPublic',
                 value: false,
               }),
->>>>>>> 01c2ef4c
           },
         ]
       : [
