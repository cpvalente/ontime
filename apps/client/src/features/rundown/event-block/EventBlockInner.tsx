--- conflicted
+++ resolved
@@ -124,11 +124,7 @@
               <EndActionIcon action={endAction} className={style.statusIcon} />
             </span>
           </Tooltip>
-<<<<<<< HEAD
-          <Tooltip content={`${isTimeToEnd ? 'Time to End' : 'Count from start'}`} openDelay={tooltipDelayMid}>
-=======
-          <Tooltip label={`${countToEnd ? 'Count to End' : 'Count duration'}`} openDelay={tooltipDelayMid}>
->>>>>>> a22c2d38
+          <Tooltip content={`${countToEnd ? 'Count to End' : 'Count duration'}`} openDelay={tooltipDelayMid}>
             <span>
               <IoFlag className={`${style.statusIcon} ${countToEnd ? style.active : style.disabled}`} />
             </span>
