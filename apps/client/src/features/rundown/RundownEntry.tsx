--- conflicted
+++ resolved
@@ -11,11 +11,8 @@
 
 import { RUNDOWN } from '../../common/api/apiConstants';
 import { useEventAction } from '../../common/hooks/useEventAction';
-<<<<<<< HEAD
+import useMemoisedFn from '../../common/hooks/useMemoisedFn';
 import useRundown from '../../common/hooks-query/useRundown';
-=======
-import useMemoisedFn from '../../common/hooks/useMemoisedFn';
->>>>>>> b4e73ff6
 import { ontimeQueryClient } from '../../common/queryClient';
 import { useAppMode } from '../../common/stores/appModeStore';
 import { useEditorSettings } from '../../common/stores/editorSettings';
@@ -57,11 +54,8 @@
     playback,
     isRolling,
     disableEdit,
-<<<<<<< HEAD
+    isFirstEvent,
     eventIndex,
-=======
-    isFirstEvent,
->>>>>>> b4e73ff6
   } = props;
   const { emitError } = useEmitLog();
   const { addEvent, updateEvent, batchUpdateEvents, deleteEvent, swapEvents } = useEventAction();
@@ -89,11 +83,7 @@
     value: unknown;
   };
 
-<<<<<<< HEAD
-  // we assume the data is not changing in the lifecycle of this component
-  // changes to the data would make rundown re-render, also re-rendering this component
-  const actionHandler = useCallback(
-    (action: EventItemActions, payload?: number | FieldValue) => {
+  const actionHandler = useMemoisedFn((action: EventItemActions, payload?: number | FieldValue) => {
       switch (action) {
         case 'event': {
           const newEvent = { type: SupportedEvent.Event };
@@ -127,55 +117,12 @@
           newEvent.cue = getCueCandidate(rundown, data.id);
           addEvent(newEvent);
           break;
-=======
-  const actionHandler = useMemoisedFn((action: EventItemActions, payload?: number | FieldValue) => {
-    switch (action) {
-      case 'event': {
-        const newEvent = { type: SupportedEvent.Event };
-        const options = {
-          startTimeIsLastEnd,
-          defaultPublic,
-          lastEventId: previousEventId,
-          after: data.id,
-        };
-        addEvent(newEvent, options);
-        break;
-      }
-      case 'delay': {
-        addEvent({ type: SupportedEvent.Delay }, { after: data.id });
-        break;
-      }
-      case 'block': {
-        addEvent({ type: SupportedEvent.Block }, { after: data.id });
-        break;
-      }
-      case 'swap': {
-        const { value } = payload as FieldValue;
-        swapEvents({ from: value as string, to: data.id });
-
-        break;
-      }
-      case 'delete': {
-        if (openId === data.id) {
-          removeOpenEvent();
->>>>>>> b4e73ff6
-        }
-        deleteEvent(data.id);
-        break;
-      }
-      case 'clone': {
-        const newEvent = cloneEvent(data as OntimeEvent, data.id);
-        const rundown = ontimeQueryClient.getQueryData<GetRundownCached>(RUNDOWN)?.rundown ?? [];
-        newEvent.cue = getCueCandidate(rundown, data.id);
-        addEvent(newEvent);
-        break;
-      }
-      case 'update': {
-        // Handles and filters update requests
-        const { field, value } = payload as FieldValue;
-        const newData: Partial<OntimeEvent> = { id: data.id };
-
-<<<<<<< HEAD
+        }
+        case 'update': {
+          // Handles and filters update requests
+          const { field, value } = payload as FieldValue;
+          const newData: Partial<OntimeEvent> = { id: data.id };
+
           // if selected events are more than one
           // we need to bulk edit
           if (eventsToEdit.size > 1) {
@@ -220,31 +167,10 @@
           }
 
           return emitError(`Unknown field: ${field}`);
-=======
-        if (field === 'durationOverride' && data.type === SupportedEvent.Event) {
-          // duration defines timeEnd
-          newData.duration = value as number;
-          newData.timeEnd = data.timeStart + (value as number);
-          updateEvent(newData);
-        } else if (field === 'timeStart' && data.type === SupportedEvent.Event) {
-          newData.duration = calculateDuration(value as number, data.timeEnd);
-          newData.timeStart = value as number;
-          updateEvent(newData);
-        } else if (field === 'timeEnd' && data.type === SupportedEvent.Event) {
-          newData.duration = calculateDuration(data.timeStart, value as number);
-          newData.timeEnd = value as number;
-          updateEvent(newData);
-        } else if (field in data) {
-          // @ts-expect-error not sure how to type this
-          newData[field] = value;
-          updateEvent(newData);
-        } else {
-          emitError(`Unknown field: ${field}`);
->>>>>>> b4e73ff6
-        }
-        break;
+        }
+        default:
+          throw new Error(`Unhandled event ${action}`);
       }
-<<<<<<< HEAD
     },
     [
       addEvent,
@@ -263,12 +189,6 @@
       rundown,
     ],
   );
-=======
-      default:
-        throw new Error(`Unhandled event ${action}`);
-    }
-  });
->>>>>>> b4e73ff6
 
   if (data.type === SupportedEvent.Event) {
     return (
