--- conflicted
+++ resolved
@@ -5,11 +5,6 @@
 import AppSettings from '../app-settings/AppSettings';
 import { SettingsOptionId, useSettingsStore } from '../app-settings/settingsStore';
 import MenuBar from '../menu/MenuBar';
-<<<<<<< HEAD
-import AboutModal from '../modals/about-modal/AboutModal';
-=======
-import QuickStart from '../modals/quick-start/QuickStart';
->>>>>>> 212e5f9e
 import SheetsModal from '../modals/sheets-modal/SheetsModal';
 import UploadModal from '../modals/upload-modal/UploadModal';
 import Overview from '../overview/Overview';
@@ -37,11 +32,6 @@
     onOpen: onIntegrationModalOpen,
     onClose: onIntegrationModalClose,
   } = useDisclosure();
-<<<<<<< HEAD
-  const { isOpen: isAboutModalOpen, onOpen: onAboutModalOpen, onClose: onAboutModalClose } = useDisclosure();
-=======
-  const { isOpen: isQuickStartOpen, onOpen: onQuickStartOpen, onClose: onQuickStartClose } = useDisclosure();
->>>>>>> 212e5f9e
   const { isOpen: isSheetsOpen, onOpen: onSheetsOpen, onClose: onSheetsClose } = useDisclosure();
 
   // Set window title
@@ -69,13 +59,6 @@
             onUploadOpen={onUploadModalOpen}
             isIntegrationOpen={isIntegrationModalOpen}
             onIntegrationOpen={onIntegrationModalOpen}
-<<<<<<< HEAD
-            isAboutOpen={isAboutModalOpen}
-            onAboutOpen={onAboutModalOpen}
-=======
-            isQuickStartOpen={isQuickStartOpen}
-            onQuickStartOpen={onQuickStartOpen}
->>>>>>> 212e5f9e
             openSettings={handleSettings}
             isSettingsOpen={isSettingsOpen}
             isSheetsOpen={isSheetsOpen}
