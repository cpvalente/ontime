--- conflicted
+++ resolved
@@ -21,22 +21,6 @@
 
 const IntegrationModal = lazy(() => import('../modals/integration-modal/IntegrationModal'));
 const SettingsModal = lazy(() => import('../modals/settings-modal/SettingsModal'));
-
-// TODO: add breakpoints for body font size ??
-//       - 15px for normal
-//       - 16px for large screens
-
-// TODO: can we delete all the font-family stuff and leave it only at the top?
-
-// TODO: change scrollbar colours to use ontime stuff?
-
-// TODO: rename v2Styles to appStyles?
-
-// TODO: remove onAir as a setting
-
-// TODO: add error boundaries
-
-// TODO: should nav menu have same rules as app settings
 
 export default function Editor() {
   const showSettings = useSettingsStore((state) => state.showSettings);
@@ -71,10 +55,10 @@
         <UploadModal onClose={onUploadModalClose} isOpen={isUploadModalOpen} />
         <IntegrationModal onClose={onIntegrationModalClose} isOpen={isIntegrationModalOpen} />
         <AboutModal onClose={onAboutModalClose} isOpen={isAboutModalOpen} />
-<<<<<<< HEAD
         <SettingsModal isOpen={isOldSettingsOpen} onClose={onSettingsClose} />
+        <SheetsModal onClose={onSheetsClose} isOpen={isSheetsOpen} />
       </ErrorBoundary>
-      <div className={styles.mainContainer} data-testid='editor-container'>
+      <div className={styles.mainContainer} data-testid='event-editor'>
         <ErrorBoundary>
           <MenuBar
             isOldSettingsOpen={isOldSettingsOpen}
@@ -90,6 +74,8 @@
             onQuickStartOpen={onQuickStartOpen}
             openSettings={handleSettings}
             isSettingsOpen={isSettingsOpen}
+            isSheetsOpen={isSheetsOpen}
+            onSheetsOpen={onSheetsOpen}
           />
         </ErrorBoundary>
         {showSettings ? (
@@ -103,35 +89,6 @@
           </div>
         )}
         <Overview />
-=======
-        <SettingsModal isOpen={isSettingsOpen} onClose={onSettingsClose} />
-        <SheetsModal onClose={onSheetsClose} isOpen={isSheetsOpen} />
-      </ErrorBoundary>
-      <div className={styles.mainContainer} data-testid='event-editor'>
-        <div id='settings' className={styles.settings}>
-          <ErrorBoundary>
-            <MenuBar
-              onSettingsOpen={onSettingsOpen}
-              isSettingsOpen={isSettingsOpen}
-              onSettingsClose={onSettingsClose}
-              isUploadOpen={isUploadModalOpen}
-              onUploadOpen={onUploadModalOpen}
-              isIntegrationOpen={isIntegrationModalOpen}
-              onIntegrationOpen={onIntegrationModalOpen}
-              isAboutOpen={isAboutModalOpen}
-              onAboutOpen={onAboutModalOpen}
-              isQuickStartOpen={isQuickStartOpen}
-              onQuickStartOpen={onQuickStartOpen}
-              isSheetsOpen={isSheetsOpen}
-              onSheetsOpen={onSheetsOpen}
-            />
-          </ErrorBoundary>
-        </div>
-        <Rundown />
-        <MessageControl />
-        <TimerControl />
-        <Info />
->>>>>>> 71092afc
       </div>
       <EventEditor />
     </>
