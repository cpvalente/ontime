--- conflicted
+++ resolved
@@ -3,18 +3,11 @@
 import { IoExpand } from '@react-icons/all-files/io5/IoExpand';
 import { IoLocate } from '@react-icons/all-files/io5/IoLocate';
 import { IoSettingsOutline } from '@react-icons/all-files/io5/IoSettingsOutline';
-<<<<<<< HEAD
-import { EventData, Playback } from 'ontime-types';
-
-import PlaybackIcon from '../../../common/components/playback-icon/PlaybackIcon';
-import useEventData from '../../../common/hooks-query/useEventData';
-=======
 import { Playback, ProjectData } from 'ontime-types';
 
 import PlaybackIcon from '../../../common/components/playback-icon/PlaybackIcon';
 import useFullscreen from '../../../common/hooks/useFullscreen';
 import useProjectData from '../../../common/hooks-query/useProjectData';
->>>>>>> a0c53753
 import { tooltipDelayFast } from '../../../ontimeConfig';
 import { useCuesheetSettings } from '../store/CuesheetSettings';
 
@@ -37,15 +30,8 @@
   const showSettings = useCuesheetSettings((state) => state.showSettings);
   const toggleSettings = useCuesheetSettings((state) => state.toggleSettings);
   const toggleFollow = useCuesheetSettings((state) => state.toggleFollow);
-<<<<<<< HEAD
-  // const { isFullScreen, toggleFullScreen } = useFullscreen();
-  const isFullScreen = false;
-  const toggleFullScreen = () => undefined;
-  const { data: event } = useEventData();
-=======
   const { isFullScreen, toggleFullScreen } = useFullscreen();
   const { data: project } = useProjectData();
->>>>>>> a0c53753
 
   const exportCsv = () => {
     if (project) {
