--- conflicted
+++ resolved
@@ -13,13 +13,8 @@
 const EventEditorExport = () => {
   const { clearEventsToEdit, eventsToEdit } = useEventSelection();
 
-<<<<<<< HEAD
   const editorStyle = cx([style.eventEditor, eventsToEdit.size > 1 || eventsToEdit.size === 0 ? style.noEvent : null]);
   const removeOpenEvent = () => clearEventsToEdit();
-=======
-  const editorStyle = cx([style.eventEditorContainer, !editId ? style.noEvent : null]);
-  const removeOpenEvent = () => setEditId(null);
->>>>>>> b4e73ff6
 
   return (
     <div className={editorStyle}>
