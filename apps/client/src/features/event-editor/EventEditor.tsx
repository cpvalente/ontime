import { useCallback, useEffect, useState } from 'react';
import { Button, Select, Switch } from '@chakra-ui/react';
import { IoBan } from '@react-icons/all-files/io5/IoBan';
import { useAtom } from 'jotai';
<<<<<<< HEAD
import { EndAction, OntimeEvent, TimerType } from 'ontime-types';
=======
import { OntimeEvent, TimerType } from 'ontime-types';
import { millisToString } from 'ontime-utils';
>>>>>>> 76c8f8a4

import { editorEventId } from '../../common/atoms/LocalEventSettings';
import CopyTag from '../../common/components/copy-tag/CopyTag';
import ColourInput from '../../common/components/input/colour-input/ColourInput';
import TextInput from '../../common/components/input/text-input/TextInput';
import TimeInput from '../../common/components/input/time-input/TimeInput';
import { useEventAction } from '../../common/hooks/useEventAction';
import useRundown from '../../common/hooks-query/useRundown';
import { useEmitLog } from '../../common/stores/logger';
import { millisToMinutes } from '../../common/utils/dateConfig';
import getDelayTo from '../../common/utils/getDelayTo';
import { calculateDuration, TimeEntryField, validateEntry } from '../../common/utils/timesManager';

import style from './EventEditor.module.scss';

export type EventEditorSubmitActions = keyof OntimeEvent | 'durationOverride';

// Todo: add previous end to TimeInput fields
export default function EventEditor() {
  const [openId] = useAtom(editorEventId);
  const { data } = useRundown();
  const { emitWarning, emitError } = useEmitLog();
  const { updateEvent } = useEventAction();
  const [event, setEvent] = useState<OntimeEvent | null>(null);
  const [delay, setDelay] = useState(0);

  useEffect(() => {
    if (!data || !openId) {
      return;
    }

    const eventIndex = data.findIndex((event) => event.id === openId);
    if (eventIndex > -1) {
      const event = data[eventIndex];
      if (event.type === 'event') {
        setDelay(getDelayTo(data, eventIndex));
        setEvent(data[eventIndex] as OntimeEvent);
      }
    }
  }, [data, event, openId]);

  const handleSubmit = useCallback(
    (field: EventEditorSubmitActions, value: string | number) => {
      if (event === null) {
        return;
      }
      const newEventData: Partial<OntimeEvent> = { id: event.id };
      switch (field) {
        case 'durationOverride': {
          // duration defines timeEnd
          newEventData.duration = value as number;
          newEventData.timeEnd = event.timeStart + (value as number);
          break;
        }
        case 'timeStart': {
          newEventData.duration = calculateDuration(value as number, event.timeEnd);
          newEventData.timeStart = value as number;
          break;
        }
        case 'timeEnd': {
          newEventData.duration = calculateDuration(event.timeStart, value as number);
          newEventData.timeEnd = value as number;
          break;
        }
        default: {
          if (field in event) {
            // create object with new field
            newEventData[field] = value;
            break;
          } else {
            emitError(`Unknown field: ${field}`);
            return;
          }
        }
      }
      updateEvent(newEventData);
    },
    [emitError, event, updateEvent],
  );

  const timerValidationHandler = useCallback(
    (entry: TimeEntryField, val: number) => {
      if (!event) {
        return;
      }
      const valid = validateEntry(entry, val, event.timeStart, event.timeEnd);
      if (!valid.value) {
        emitWarning(`Time Input Warning: ${valid.catch}`);
      }
      return valid.value;
    },
    [event, emitWarning],
  );

  const handleChange = useCallback(
    (field: string, value: string) => {
      updateEvent({ id: event.id, [field]: value });
    },
    [event, updateEvent],
  );

  const togglePublic = useCallback(
    (currentValue: boolean) => {
      if (!event) {
        return;
      }
      updateEvent({ id: event.id, isPublic: !currentValue });
    },
    [event, updateEvent],
  );

  if (!event) {
    return <span>Loading...</span>;
  }

  const delayed = delay !== 0;
  const addedTime = delayed ? `${delay >= 0 ? '+' : '-'} ${millisToMinutes(Math.abs(delay))} minutes` : null;
  const newStart = delayed ? `New start ${millisToString(event.timeStart + delay)}` : null;
  const newEnd = delayed ? `New end ${millisToString(event.timeEnd + delay)}` : null;

  return (
    <div className={style.eventEditor}>
      <div className={style.eventInfo}>
        Event ID
        <span className={style.eventId}>{event.id}</span>
      </div>
      <div className={style.eventActions}>
        <CopyTag label='OSC trigger'>{`/ontime/gotoid/${event.id}`}</CopyTag>
      </div>
      <div className={style.timeOptions}>
        <div className={style.timers}>
          <label className={style.inputLabel}>
            Start time {delayed && <span className={style.delayLabel}>{addedTime}</span>}
            {delayed && <div className={style.delayLabel}>{newStart}</div>}
          </label>
          <TimeInput
            name='timeStart'
            submitHandler={handleSubmit}
            validationHandler={timerValidationHandler}
            time={event.timeStart}
            delay={delay}
            placeholder='Start'
          />
          <label className={style.inputLabel}>
            End time {delayed && <span className={style.delayLabel}>{addedTime}</span>}
            {delayed && <div className={style.delayLabel}>{newEnd}</div>}
          </label>
          <TimeInput
            name='timeEnd'
            submitHandler={handleSubmit}
            validationHandler={timerValidationHandler}
            time={event.timeEnd}
            delay={delay}
            placeholder='End'
          />
          <label className={style.inputLabel}>Duration</label>
          <TimeInput
            name='durationOverride'
            submitHandler={handleSubmit}
            validationHandler={timerValidationHandler}
            time={event.duration}
            placeholder='Duration'
          />
        </div>
        <div className={style.timeSettings}>
          <label className={style.inputLabel}>End Action</label>
          <Select
            size='sm'
            name='endAction'
            value={event.endAction}
            onChange={(event) => handleChange('endAction', event.target.value)}
          >
            <option value={EndAction.Continue}>Continue</option>
            <option value={EndAction.Stop}>Stop</option>
            <option value={EndAction.LoadNext}>Load Next</option>
            <option value={EndAction.PlayNext}>Play Next</option>
          </Select>
          <label className={style.inputLabel}>Timer Type</label>
          <Select
            size='sm'
            name='timerType'
            value={event.timerType}
            onChange={(event) => handleChange('timerType', event.target.value)}
          >
            <option value={TimerType.CountDown}>Count down</option>
            <option value={TimerType.CountUp}>Count up</option>
            <option value={TimerType.Clock}>Clock</option>
          </Select>
          <span className={style.spacer} />
          <label className={`${style.inputLabel} ${style.publicToggle}`}>
            <Switch isChecked={event.isPublic} onChange={() => togglePublic(event.isPublic)} variant='ontime' />
            Event is public
          </label>
        </div>
      </div>
      <div className={style.titles}>
        <div className={style.left}>
          <div className={style.column}>
            <label className={style.inputLabel}>Title</label>
            <TextInput field='title' initialText={event.title} submitHandler={handleSubmit} />
          </div>
          <div className={style.column}>
            <label className={style.inputLabel}>Presenter</label>
            <TextInput field='presenter' initialText={event.presenter} submitHandler={handleSubmit} />
          </div>
          <div className={style.column}>
            <label className={style.inputLabel}>Subtitle</label>
            <TextInput field='subtitle' initialText={event.subtitle} submitHandler={handleSubmit} />
          </div>
        </div>
        <div className={style.right}>
          <div className={style.column}>
            <label className={style.inputLabel}>Colour</label>
            <div className={style.inline}>
              <ColourInput name='colour' value={event?.colour} handleChange={handleSubmit} />
              <Button leftIcon={<IoBan />} onClick={() => handleSubmit('colour', '')} variant='ontime-subtle' size='sm'>
                Clear colour
              </Button>
            </div>
          </div>
          <div className={`${style.column} ${style.fullHeight}`}>
            <label className={style.inputLabel}>Note</label>
            <TextInput field='note' initialText={event.note} submitHandler={handleSubmit} isTextArea isFullHeight />
          </div>
        </div>
      </div>
    </div>
  );
}<|MERGE_RESOLUTION|>--- conflicted
+++ resolved
@@ -2,12 +2,8 @@
 import { Button, Select, Switch } from '@chakra-ui/react';
 import { IoBan } from '@react-icons/all-files/io5/IoBan';
 import { useAtom } from 'jotai';
-<<<<<<< HEAD
 import { EndAction, OntimeEvent, TimerType } from 'ontime-types';
-=======
-import { OntimeEvent, TimerType } from 'ontime-types';
 import { millisToString } from 'ontime-utils';
->>>>>>> 76c8f8a4
 
 import { editorEventId } from '../../common/atoms/LocalEventSettings';
 import CopyTag from '../../common/components/copy-tag/CopyTag';
