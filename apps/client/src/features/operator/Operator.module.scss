--- conflicted
+++ resolved
@@ -30,7 +30,6 @@
 .scheduledEvent {
   @include event-block();
   background-color: $gray-1300;
-<<<<<<< HEAD
   align-items: start;
 }
 
@@ -43,8 +42,6 @@
   border-top: 0.5px white;
   border-style: solid;
   background-color: $green-700;
-=======
->>>>>>> 46555013
 }
 
 .block {
