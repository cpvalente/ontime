.alias {
  background-color: red;
  width: fit-content;
  height: fit-content;
  padding: 0.2rem;
  align-items: center;
}

.title {
  font-size: 1rem;
}

<<<<<<< HEAD
.event {
  display: flex;
  gap: 6px;
  width: 100%;
}

.block {
  width: 100%;
}

.fields {
  font-weight: 700;
}

=======
>>>>>>> 46555013
.time {
  display: flex;
  flex-direction: column;
  font-size: 0.65rem;
  text-align: right;
}

.time > div {
  margin-bottom: -4px; /* Adjust the value as needed */
}
<<<<<<< HEAD

.title {
  flex: 1;
}

.indicator {
  display: flex;
  justify-content: space-between;
}

.chevron {
  display: flex;
  align-items: center;
  color: yellow;
  font-size: 16px;
=======

.title {
  flex: 1;
>>>>>>> 46555013
}<|MERGE_RESOLUTION|>--- conflicted
+++ resolved
@@ -10,7 +10,6 @@
   font-size: 1rem;
 }
 
-<<<<<<< HEAD
 .event {
   display: flex;
   gap: 6px;
@@ -25,8 +24,6 @@
   font-weight: 700;
 }
 
-=======
->>>>>>> 46555013
 .time {
   display: flex;
   flex-direction: column;
@@ -37,7 +34,6 @@
 .time > div {
   margin-bottom: -4px; /* Adjust the value as needed */
 }
-<<<<<<< HEAD
 
 .title {
   flex: 1;
@@ -53,9 +49,4 @@
   align-items: center;
   color: yellow;
   font-size: 16px;
-=======
-
-.title {
-  flex: 1;
->>>>>>> 46555013
 }