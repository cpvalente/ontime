<<<<<<< HEAD
import { IoChevronUp } from '@react-icons/all-files/io5/IoChevronUp';
=======
>>>>>>> 46555013
import { OntimeEvent } from 'ontime-types';

import { formatTime } from '../../../common/utils/time';

import style from './OpEvent.module.scss';

type OpEventProps = {
  data: OntimeEvent;
<<<<<<< HEAD
  id: number;
};

export default function OpEvent({ data, id }: OpEventProps) {
=======
};

export default function OpEvent({ data }: OpEventProps) {
>>>>>>> 46555013
  const start = formatTime(data.timeStart, { format: 'hh:mm' });
  const end = formatTime(data.timeEnd, { format: 'hh:mm' });
  return (
    <>
      <div className={style.alias}>{data.note}</div>
<<<<<<< HEAD
      <div className={style.block}>
        <div className={style.event}>
          <div className={style.title}>
            {data.title} - {data.subtitle}
          </div>
          <div className={style.time}>
            <div>
              {start} - {end}
            </div>
            <div className={style.indicator}>
              <div className={style.chevron}>
                <IoChevronUp />
              </div>
              --:--:--
            </div>
          </div>
=======
      <div className={style.title}>
        {data.title} - {data.subtitle}
      </div>
      <div className={style.time}>
        <div>
          {start} - {end}
>>>>>>> 46555013
        </div>
        {id % 3 == 0 && <div className={style.fields}>CAM 5 Slow pan to SL</div>}
      </div>
    </>
  );
}<|MERGE_RESOLUTION|>--- conflicted
+++ resolved
@@ -1,7 +1,4 @@
-<<<<<<< HEAD
 import { IoChevronUp } from '@react-icons/all-files/io5/IoChevronUp';
-=======
->>>>>>> 46555013
 import { OntimeEvent } from 'ontime-types';
 
 import { formatTime } from '../../../common/utils/time';
@@ -10,22 +7,15 @@
 
 type OpEventProps = {
   data: OntimeEvent;
-<<<<<<< HEAD
   id: number;
 };
 
 export default function OpEvent({ data, id }: OpEventProps) {
-=======
-};
-
-export default function OpEvent({ data }: OpEventProps) {
->>>>>>> 46555013
   const start = formatTime(data.timeStart, { format: 'hh:mm' });
   const end = formatTime(data.timeEnd, { format: 'hh:mm' });
   return (
     <>
       <div className={style.alias}>{data.note}</div>
-<<<<<<< HEAD
       <div className={style.block}>
         <div className={style.event}>
           <div className={style.title}>
@@ -42,14 +32,6 @@
               --:--:--
             </div>
           </div>
-=======
-      <div className={style.title}>
-        {data.title} - {data.subtitle}
-      </div>
-      <div className={style.time}>
-        <div>
-          {start} - {end}
->>>>>>> 46555013
         </div>
         {id % 3 == 0 && <div className={style.fields}>CAM 5 Slow pan to SL</div>}
       </div>
