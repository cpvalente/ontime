--- conflicted
+++ resolved
@@ -7,7 +7,6 @@
 
 import style from './Timeline.module.scss';
 
-<<<<<<< HEAD
 interface TimelineData {
   currentId: string | null;
   firstStart: number;
@@ -32,16 +31,13 @@
   endTime: number;
   addedTime: number;
 }
-=======
-// TODO: ignore events of 0 duration
->>>>>>> 47f76536
 
 export default function Timeline() {
   const elementRef = useRef<HTMLDivElement | null>(null);
   const [containerWidth, setContainerWidth] = useState(window.innerWidth);
-  const { data } = useRundown();
 
   const { setIsOpen, setContextMenu } = useElementInfoStore();
+  const { data } = useRundown();
 
   useLayoutEffect(() => {
     setContainerWidth(elementRef.current?.getBoundingClientRect().width);
@@ -78,19 +74,6 @@
   };
 
   return (
-<<<<<<< HEAD
-    <div className={style.timelineContainer}>
-      <div className={style.timeline} ref={elementRef}>
-        {data.map((event) => {
-          const relativeSize = (event.duration * containerWidth ?? 0) / totalDuration;
-          console.log({ relativeSize, duration: event.duration, containerWidth, totalDuration });
-          return (
-            <span key={event.id} style={{ width: `${relativeSize}px` }} className={style.timelineEvent}>
-              {event.cue}
-            </span>
-          );
-        })}
-=======
     <>
       <div className={style.timelineContainer}>
         <div className={style.timeline} ref={elementRef}>
@@ -117,7 +100,6 @@
             );
           })}
         </div>
->>>>>>> 47f76536
       </div>
       <ElementInfo />
     </>
