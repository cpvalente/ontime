import { useCallback, useMemo, useState } from 'react';
import { useSearchParams } from 'react-router-dom';
<<<<<<< HEAD
import { useDisclosure } from '@chakra-ui/react';
=======
import { IconButton, Modal, ModalContent, ModalOverlay, useDisclosure } from '@chakra-ui/react';
>>>>>>> a22c2d38
import { IoApps } from '@react-icons/all-files/io5/IoApps';
import { IoSettingsOutline } from '@react-icons/all-files/io5/IoSettingsOutline';

import ProductionNavigationMenu from '../../common/components/navigation-menu/ProductionNavigationMenu';
import EmptyPage from '../../common/components/state/EmptyPage';
import { IconButton } from '../../common/components/ui/icon-button';
import ViewParamsEditor from '../../common/components/view-params-editor/ViewParamsEditor';
import { useWindowTitle } from '../../common/hooks/useWindowTitle';
import useCustomFields from '../../common/hooks-query/useCustomFields';
import { useFlatRundown } from '../../common/hooks-query/useRundown';
import { CuesheetOverview } from '../../features/overview/Overview';
import CuesheetEventEditor from '../../features/rundown/event-editor/CuesheetEventEditor';

import CuesheetDnd from './cuesheet-dnd/CuesheetDnd';
import CuesheetProgress from './cuesheet-progress/CuesheetProgress';
import { makeCuesheetColumns } from './cuesheet-table/cuesheet-table-elements/cuesheetCols';
import CuesheetTable from './cuesheet-table/CuesheetTable';
import { cuesheetOptions } from './cuesheet.options';

import styles from './CuesheetPage.module.scss';

export default function CuesheetPage() {
  // TODO: can we use the normalised rundown for the table?
  const { data: flatRundown } = useFlatRundown();
  const { data: customFields } = useCustomFields();
  const [searchParams, setSearchParams] = useSearchParams();
<<<<<<< HEAD
  const { open: isMenuOpen, onOpen, onClose } = useDisclosure();
=======
  const { isOpen: isMenuOpen, onOpen, onClose } = useDisclosure();
  const { isOpen: isEventEditorOpen, onOpen: onEventEditorOpen, onClose: onEventEditorClose } = useDisclosure();
  const [eventId, setEventId] = useState<string | null>(null);
>>>>>>> a22c2d38

  const columns = useMemo(() => makeCuesheetColumns(customFields), [customFields]);

  useWindowTitle('Cuesheet');

  /** Handles showing the view params edit drawer */
  const showEditFormDrawer = useCallback(() => {
    searchParams.set('edit', 'true');
    setSearchParams(searchParams);
  }, [searchParams, setSearchParams]);

  /**
   * Handles setting the edit modal target and visibility
   */
  const setShowModal = useCallback(
    (eventId: string | null) => {
      if (eventId) {
        setEventId(eventId);
        onEventEditorOpen();
      } else {
        setEventId(null);
        onEventEditorClose();
      }
    },
    [onEventEditorClose, onEventEditorOpen],
  );

  if (!customFields || !flatRundown) {
    return <EmptyPage text='Loading...' />;
  }

  return (
<<<<<<< HEAD
    <div className={styles.tableWrapper} data-testid='cuesheet'>
      <ProductionNavigationMenu isMenuOpen={isMenuOpen} onMenuClose={onClose} />
      <ViewParamsEditor viewOptions={cuesheetOptions} />
      <CuesheetOverview>
        <IconButton aria-label='Toggle navigation' variant='ontime-subtle-white' size='lg' onClick={onOpen}>
          <IoApps />
        </IconButton>
        <IconButton aria-label='Toggle settings' variant='ontime-subtle-white' size='lg' onClick={showEditFormDrawer}>
          <IoSettingsOutline />
        </IconButton>
      </CuesheetOverview>
      <CuesheetProgress />
      <Cuesheet
        data={flatRundown}
        columns={columns}
        handleUpdate={handleUpdate}
        handleUpdateCustom={handleUpdateCustom}
        //TODO: stabilizer selectedEventId and currentBlockId
        selectedId={featureData.selectedEventId}
        currentBlockId={featureData.currentBlockId}
      />
    </div>
=======
    <>
      <Modal isOpen={isEventEditorOpen} onClose={onEventEditorClose} variant='ontime'>
        <ModalOverlay />
        <ModalContent maxWidth='max(640px, 40vw)' padding='1rem'>
          <CuesheetEventEditor eventId={eventId!} />
        </ModalContent>
      </Modal>
      <div className={styles.tableWrapper} data-testid='cuesheet'>
        <ProductionNavigationMenu isMenuOpen={isMenuOpen} onMenuClose={onClose} />
        <ViewParamsEditor viewOptions={cuesheetOptions} />
        <CuesheetOverview>
          <IconButton
            aria-label='Toggle navigation'
            variant='ontime-subtle-white'
            size='lg'
            icon={<IoApps />}
            onClick={onOpen}
          />
          <IconButton
            aria-label='Toggle settings'
            variant='ontime-subtle-white'
            size='lg'
            icon={<IoSettingsOutline />}
            onClick={showEditFormDrawer}
          />
        </CuesheetOverview>
        <CuesheetProgress />
        <CuesheetDnd columns={columns}>
          <CuesheetTable data={flatRundown} columns={columns} showModal={setShowModal} />
        </CuesheetDnd>
      </div>
    </>
>>>>>>> a22c2d38
  );
}<|MERGE_RESOLUTION|>--- conflicted
+++ resolved
@@ -1,15 +1,12 @@
 import { useCallback, useMemo, useState } from 'react';
 import { useSearchParams } from 'react-router-dom';
-<<<<<<< HEAD
 import { useDisclosure } from '@chakra-ui/react';
-=======
-import { IconButton, Modal, ModalContent, ModalOverlay, useDisclosure } from '@chakra-ui/react';
->>>>>>> a22c2d38
 import { IoApps } from '@react-icons/all-files/io5/IoApps';
 import { IoSettingsOutline } from '@react-icons/all-files/io5/IoSettingsOutline';
 
 import ProductionNavigationMenu from '../../common/components/navigation-menu/ProductionNavigationMenu';
 import EmptyPage from '../../common/components/state/EmptyPage';
+import { DialogBackdrop, DialogBody, DialogContent, DialogRoot } from '../../common/components/ui/dialog';
 import { IconButton } from '../../common/components/ui/icon-button';
 import ViewParamsEditor from '../../common/components/view-params-editor/ViewParamsEditor';
 import { useWindowTitle } from '../../common/hooks/useWindowTitle';
@@ -31,13 +28,9 @@
   const { data: flatRundown } = useFlatRundown();
   const { data: customFields } = useCustomFields();
   const [searchParams, setSearchParams] = useSearchParams();
-<<<<<<< HEAD
   const { open: isMenuOpen, onOpen, onClose } = useDisclosure();
-=======
-  const { isOpen: isMenuOpen, onOpen, onClose } = useDisclosure();
-  const { isOpen: isEventEditorOpen, onOpen: onEventEditorOpen, onClose: onEventEditorClose } = useDisclosure();
+  const { open: isEventEditorOpen, onOpen: onEventEditorOpen, onClose: onEventEditorClose } = useDisclosure();
   const [eventId, setEventId] = useState<string | null>(null);
->>>>>>> a22c2d38
 
   const columns = useMemo(() => makeCuesheetColumns(customFields), [customFields]);
 
@@ -70,55 +63,25 @@
   }
 
   return (
-<<<<<<< HEAD
-    <div className={styles.tableWrapper} data-testid='cuesheet'>
-      <ProductionNavigationMenu isMenuOpen={isMenuOpen} onMenuClose={onClose} />
-      <ViewParamsEditor viewOptions={cuesheetOptions} />
-      <CuesheetOverview>
-        <IconButton aria-label='Toggle navigation' variant='ontime-subtle-white' size='lg' onClick={onOpen}>
-          <IoApps />
-        </IconButton>
-        <IconButton aria-label='Toggle settings' variant='ontime-subtle-white' size='lg' onClick={showEditFormDrawer}>
-          <IoSettingsOutline />
-        </IconButton>
-      </CuesheetOverview>
-      <CuesheetProgress />
-      <Cuesheet
-        data={flatRundown}
-        columns={columns}
-        handleUpdate={handleUpdate}
-        handleUpdateCustom={handleUpdateCustom}
-        //TODO: stabilizer selectedEventId and currentBlockId
-        selectedId={featureData.selectedEventId}
-        currentBlockId={featureData.currentBlockId}
-      />
-    </div>
-=======
     <>
-      <Modal isOpen={isEventEditorOpen} onClose={onEventEditorClose} variant='ontime'>
-        <ModalOverlay />
-        <ModalContent maxWidth='max(640px, 40vw)' padding='1rem'>
-          <CuesheetEventEditor eventId={eventId!} />
-        </ModalContent>
-      </Modal>
+      <DialogRoot open={isEventEditorOpen} onOpenChange={onEventEditorClose}>
+        <DialogBackdrop />
+        <DialogContent maxWidth='max(640px, 40vw)' padding='1rem'>
+          <DialogBody>
+            <CuesheetEventEditor eventId={eventId!} />
+          </DialogBody>
+        </DialogContent>
+      </DialogRoot>
       <div className={styles.tableWrapper} data-testid='cuesheet'>
         <ProductionNavigationMenu isMenuOpen={isMenuOpen} onMenuClose={onClose} />
         <ViewParamsEditor viewOptions={cuesheetOptions} />
         <CuesheetOverview>
-          <IconButton
-            aria-label='Toggle navigation'
-            variant='ontime-subtle-white'
-            size='lg'
-            icon={<IoApps />}
-            onClick={onOpen}
-          />
-          <IconButton
-            aria-label='Toggle settings'
-            variant='ontime-subtle-white'
-            size='lg'
-            icon={<IoSettingsOutline />}
-            onClick={showEditFormDrawer}
-          />
+          <IconButton aria-label='Toggle navigation' variant='ontime-subtle-white' size='lg' onClick={onOpen}>
+            <IoApps />
+          </IconButton>
+          <IconButton aria-label='Toggle settings' variant='ontime-subtle-white' size='lg' onClick={showEditFormDrawer}>
+            <IoSettingsOutline />
+          </IconButton>
         </CuesheetOverview>
         <CuesheetProgress />
         <CuesheetDnd columns={columns}>
@@ -126,6 +89,5 @@
         </CuesheetDnd>
       </div>
     </>
->>>>>>> a22c2d38
   );
 }