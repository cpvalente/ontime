import { memo, MutableRefObject, useLayoutEffect, useRef, useState } from 'react';
import { IoEllipsisHorizontal } from '@react-icons/all-files/io5/IoEllipsisHorizontal';
import { flexRender, Table } from '@tanstack/react-table';
import Color from 'color';
import { OntimeRundownEntry } from 'ontime-types';

import IconButton from '../../../../common/components/buttons/IconButton';
import { cx, getAccessibleColour } from '../../../../common/utils/styleUtils';
import { useCuesheetOptions } from '../../cuesheet.options';
import { useCuesheetTableMenu } from '../cuesheet-table-menu/useCuesheetTableMenu';

import style from '../CuesheetTable.module.scss';

interface EventRowProps {
  rowId: string;
  eventId: string;
  eventIndex: number;
  rowIndex: number;
  isPast?: boolean;
  selectedRef?: MutableRefObject<HTMLTableRowElement | null>;
  skip?: boolean;
  colour?: string;
  rowBgColour?: string;
  table: Table<OntimeRundownEntry>;
  /** hack to force re-rendering of the row when the column sizes change */
  columnSizing: Record<string, number>;
}

export default memo(EventRow);

function EventRow(props: EventRowProps) {
  const { rowId, eventId, eventIndex, rowIndex, isPast, selectedRef, skip, colour, rowBgColour, table } = props;
  const { hideIndexColumn, showActionMenu } = useCuesheetOptions();
  const ownRef = useRef<HTMLTableRowElement>(null);
  const [isVisible, setIsVisible] = useState(false);

  const openMenu = useCuesheetTableMenu((store) => store.openMenu);

  useLayoutEffect(() => {
    const observer = new IntersectionObserver(
      ([entry]) => {
        if (entry.isIntersecting) {
          setIsVisible(true);
        }
      },
      {
        root: null,
        threshold: 0.01,
      },
    );

    const handleRefCurrent = ownRef.current;
    if (selectedRef) {
      setIsVisible(true);
    } else if (handleRefCurrent) {
      observer.observe(handleRefCurrent);
    }

    return () => {
      if (handleRefCurrent) {
        observer.unobserve(handleRefCurrent);
      }
    };
  }, [ownRef, selectedRef]);

  const { color, backgroundColor } = getAccessibleColour(colour);
  const mutedText = Color(color).fade(0.4).hexa();

  return (
    <tr
      className={cx([style.eventRow, skip ?? style.skip])}
      style={{ opacity: `${isPast ? '0.2' : '1'}` }}
      ref={selectedRef ?? ownRef}
    >
      {showActionMenu && (
<<<<<<< HEAD
        <td className={style.actionColumn} tabIndex={-1} role='cell'>
          <MenuButton
            as={IconButton}
            size='sm'
=======
        <td className={style.actionColumn}>
          <IconButton
>>>>>>> 8c593b34
            aria-label='Options'
            onClick={(event) => {
              const rect = event.currentTarget.getBoundingClientRect();
              const yPos = 8 + rect.y + rect.height / 2;
              openMenu({ x: rect.x, y: yPos }, eventId, rowIndex);
            }}
          >
            <IoEllipsisHorizontal />
          </IconButton>
        </td>
      )}
      {!hideIndexColumn && (
        <td className={style.indexColumn} style={{ backgroundColor, color: mutedText }} tabIndex={-1} role='cell'>
          {eventIndex}
        </td>
      )}
      {isVisible
        ? table
            .getRow(rowId)
            ?.getVisibleCells()
            .map((cell) => {
              return (
                <td key={cell.id} style={{ width: cell.column.getSize(), backgroundColor: rowBgColour }}>
                  {flexRender(cell.column.columnDef.cell, cell.getContext())}
                </td>
              );
            })
        : null}
    </tr>
  );
}<|MERGE_RESOLUTION|>--- conflicted
+++ resolved
@@ -73,15 +73,8 @@
       ref={selectedRef ?? ownRef}
     >
       {showActionMenu && (
-<<<<<<< HEAD
         <td className={style.actionColumn} tabIndex={-1} role='cell'>
-          <MenuButton
-            as={IconButton}
-            size='sm'
-=======
-        <td className={style.actionColumn}>
           <IconButton
->>>>>>> 8c593b34
             aria-label='Options'
             onClick={(event) => {
               const rect = event.currentTarget.getBoundingClientRect();
