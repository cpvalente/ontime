--- conflicted
+++ resolved
@@ -1,14 +1,7 @@
 import { useCallback, useRef } from 'react';
 import { useTableNav } from '@table-nav/react';
 import { ColumnDef, getCoreRowModel, useReactTable } from '@tanstack/react-table';
-import {
-  isOntimeEvent,
-  MaybeString,
-  OntimeEvent,
-  OntimeRundown,
-  OntimeRundownEntry,
-  TimeField,
-} from 'ontime-types';
+import { isOntimeEvent, MaybeString, OntimeEvent, OntimeRundown, OntimeRundownEntry, TimeField } from 'ontime-types';
 
 import { useEventAction } from '../../../common/hooks/useEventAction';
 import useFollowComponent from '../../../common/hooks/useFollowComponent';
@@ -111,76 +104,7 @@
       <div ref={tableContainerRef} className={style.cuesheetContainer}>
         <table className={style.cuesheet} id='cuesheet' {...listeners}>
           <CuesheetHeader headerGroups={headerGroups} />
-<<<<<<< HEAD
           <CuesheetBody rowModel={rowModel} selectedRef={selectedRef} table={table} columnSizing={columnSizing} />
-=======
-          <tbody>
-            {rowModel.rows.map((row, index) => {
-              const key = row.original.id;
-              const isSelected = selectedEventId === key;
-              const entry = row.original;
-              if (isSelected) {
-                isPast = false;
-              }
-
-              if (isOntimeBlock(entry)) {
-                return <BlockRow key={key} title={entry.title} hidePast={isPast && hidePast} />;
-              }
-              if (isOntimeDelay(entry)) {
-                if (isPast && hidePast) {
-                  return null;
-                }
-                const delayVal = entry.duration;
-                if (hideDelays || delayVal === 0) {
-                  return null;
-                }
-
-                return <DelayRow key={key} duration={delayVal} />;
-              }
-              if (isOntimeEvent(entry)) {
-                eventIndex++;
-                const isSelected = key === selectedEventId;
-
-                if (isPast && hidePast) {
-                  return null;
-                }
-
-                let rowBgColour: string | undefined;
-                if (isSelected) {
-                  rowBgColour = '#D20300'; // $red-700
-                } else if (entry.colour) {
-                  try {
-                    // the colour is user defined and might be invalid
-                    const accessibleBackgroundColor = Color(getAccessibleColour(entry.colour).backgroundColor);
-                    rowBgColour = accessibleBackgroundColor.fade(0.75).hexa();
-                  } catch (_error) {
-                    /* we do not handle errors here */
-                  }
-                }
-
-                return (
-                  <EventRow
-                    key={`${row.id}-${entry.revision}`}
-                    rowId={row.id}
-                    eventId={entry.id}
-                    eventIndex={eventIndex}
-                    rowIndex={index}
-                    isPast={isPast}
-                    selectedRef={isSelected ? selectedRef : undefined}
-                    skip={entry.skip}
-                    colour={entry.colour}
-                    rowBgColour={rowBgColour}
-                    table={table}
-                    columnSizing={columnSizing}
-                  />
-                );
-              }
-
-              // currently there is no scenario where entryType is not handled above, either way...
-              return null;
-            })}
-          </tbody>
->>>>>>> 9167a50e
         </table>
       </div>
       <CuesheetTableMenu showModal={showModal} />
