import { UserFields } from 'ontime-types';
import { TimeFormat } from 'ontime-types/src/definitions/core/TimeFormat.type';

import { ParamField } from './types';

export const getTimeOption = (timeFormat: TimeFormat): ParamField => ({
  id: 'format',
  title: '12  / 24 hour timer',
  description: 'Whether to show the time in 12 or 24 hour mode. Overrides the global setting from preferences',
  type: 'option',
  values: { '12': '12 hour AM/PM', '24': '24 hour' },
  defaultValue: timeFormat,
});

export const getClockOptions = (timeFormat: TimeFormat): ParamField[] => [
  getTimeOption(timeFormat),
  {
    id: 'key',
    title: 'Key Colour',
    description: 'Background colour in hexadecimal',
    type: 'string',
    defaultValue: '101010',
  },
  {
    id: 'text',
    title: 'Text Colour',
    description: 'Text colour in hexadecimal',
    type: 'string',
    defaultValue: 'fffff',
  },
  {
    id: 'textbg',
    title: 'Text Background',
    description: 'Colour of text background in hexadecimal',
    type: 'string',
    defaultValue: '101010',
  },
  {
    id: 'font',
    title: 'Font',
    description: 'Font family, will use the fonts available in the system',
    type: 'string',
    defaultValue: 'Arial Black',
  },
  {
    id: 'size',
    title: 'Text Size',
    description: 'Scales the current style (0.5 = 50% 1 = 100% 2 = 200%)',
    type: 'number',
    defaultValue: 1,
  },
  {
    id: 'alignx',
    title: 'Align Horizontal',
    description: 'Moves the horizontally in page to start = left | center | end = right',
    type: 'option',
    values: { start: 'Start', center: 'Center', end: 'End' },
    defaultValue: 'center',
  },
  {
    id: 'offsetx',
    title: 'Offset Horizontal',
    description: 'Offsets the timer horizontal position by a given amount in pixels',
    type: 'number',
    defaultValue: 0,
  },
  {
    id: 'aligny',
    title: 'Align Vertical',
    description: 'Moves the vertically in page to start = left | center | end = right',
    type: 'option',
    values: { start: 'Start', center: 'Center', end: 'End' },
    defaultValue: 'center',
  },
  {
    id: 'offsety',
    title: 'Offset Vertical',
    description: 'Offsets the timer vertical position by a given amount in pixels',
    type: 'number',
    defaultValue: 0,
  },
];

<<<<<<< HEAD
export const getTimerOptions = (timeFormat: TimeFormat): ParamField[] => [getTimeOption(timeFormat)];
=======
export const TIMER_OPTIONS: ParamField[] = [
  TIME_FORMAT_OPTION,
  {
    id: 'hideClock',
    title: 'Hide Time Now',
    description: 'Hides the Time Now field',
    type: 'boolean',
  },
  {
    id: 'hideCards',
    title: 'Hide Cards',
    description: 'Hides the Now and Next cards',
    type: 'boolean',
  },
  {
    id: 'hideProgress',
    title: 'Hide progress bar',
    description: 'Hides the progress bar',
    type: 'boolean',
  },
  {
    id: 'hideMessage',
    title: 'Hide Presenter Message',
    description: 'Prevents the screen from displaying messages from the presenter',
    type: 'boolean',
  },
  {
    id: 'hideExternal',
    title: 'Hide External',
    description: 'Prevents the screen from displaying the external field',
    type: 'boolean',
  },
];
>>>>>>> bdd216d8

export const MINIMAL_TIMER_OPTIONS: ParamField[] = [
  {
    id: 'key',
    title: 'Key Colour',
    description: 'Background colour in hexadecimal',
    type: 'string',
    defaultValue: '101010',
  },
  {
    id: 'text',
    title: 'Text Colour',
    description: 'Text colour in hexadecimal',
    type: 'string',
    defaultValue: 'fffff',
  },
  {
    id: 'textbg',
    title: 'Text Background',
    description: 'Colour of text background in hexadecimal',
    type: 'string',
    defaultValue: '101010',
  },
  {
    id: 'font',
    title: 'Font',
    description: 'Font family, will use the fonts available in the system',
    type: 'string',
    defaultValue: 'Arial Black',
  },
  {
    id: 'size',
    title: 'Text Size',
    description: 'Scales the current style (0.5 = 50% 1 = 100% 2 = 200%)',
    type: 'number',
    defaultValue: 1,
  },
  {
    id: 'alignx',
    title: 'Align Horizontal',
    description: 'Moves the horizontally in page to start = left | center | end = right',
    type: 'option',
    values: { start: 'Start', center: 'Center', end: 'End' },
    defaultValue: 'center',
  },
  {
    id: 'offsetx',
    title: 'Offset Horizontal',
    description: 'Offsets the timer horizontal position by a given amount in pixels',
    type: 'number',
    defaultValue: 0,
  },
  {
    id: 'aligny',
    title: 'Align Vertical',
    description: 'Moves the vertically in page to start = left | center | end = right',
    type: 'option',
    values: { start: 'Start', center: 'Center', end: 'End' },
    defaultValue: 'center',
  },
  {
    id: 'offsety',
    title: 'Offset Vertical',
    description: 'Offsets the timer vertical position by a given amount in pixels',
    type: 'number',
    defaultValue: 0,
  },
  {
    id: 'hideovertime',
    title: 'Hide Overtime',
    description: 'Whether to suppress overtime styles (red borders and red text)',
    type: 'boolean',
    defaultValue: false,
  },
  {
    id: 'hidemessages',
    title: 'Hide Message Overlay',
    description: 'Whether to hide the overlay from showing timer screen messages',
    type: 'boolean',
    defaultValue: false,
  },
  {
    id: 'hideendmessage',
    title: 'Hide End Message',
    description: 'Whether to hide end message and continue showing the clock if timer is in overtime',
    type: 'boolean',
    defaultValue: false,
  },
];

export const LOWER_THIRDS_OPTIONS: ParamField[] = [
  {
    id: 'size',
    title: 'Size',
    description: 'Scales the current style (0.5 = 50% 1 = 100% 2 = 200%)',
    type: 'number',
    defaultValue: 1,
  },
  {
    id: 'transition',
    title: 'Transition',
    description: 'Transition in time in seconds (default 3)',
    type: 'number',
    defaultValue: 3,
  },
  {
    id: 'text',
    title: 'Text Colour',
    description: 'Text colour in hexadecimal',
    type: 'string',
    defaultValue: '#fffffa',
  },
  {
    id: 'bg',
    title: 'Text Background',
    description: 'Text background colour in hexadecimal',
    type: 'string',
    defaultValue: '00000033',
  },
  {
    id: 'key',
    title: 'Key Colour',
    description: 'Screen background colour in hexadecimal',
    type: 'string',
    defaultValue: '00000033',
  },
  {
    id: 'fadeout',
    title: 'Fadeout',
    description: 'Time (in seconds) the lower third displays before fading out',
    type: 'number',
    defaultValue: 3,
  },
];

export const getBackstageOptions = (timeFormat: TimeFormat): ParamField[] => [
  getTimeOption(timeFormat),
  {
    id: 'hidePast',
    title: 'Hide past events',
    description: 'Scheduler will only show upcoming events',
    type: 'boolean',
    defaultValue: false,
  },
  {
    id: 'stopCycle',
    title: 'Stop cycling through event pages',
    description: 'Schedule will not auto-cycle through events',
    type: 'boolean',
    defaultValue: false,
  },
  {
    id: 'eventsPerPage',
    title: 'Events per page',
    description: 'Sets the number of events on the page, can cause overlow',
    type: 'number',
    defaultValue: 7,
  },
];

export const getPublicOptions = (timeFormat: TimeFormat): ParamField[] => [
  getTimeOption(timeFormat),
  {
    id: 'hidePast',
    title: 'Hide past events',
    description: 'Scheduler will only show upcoming events',
    type: 'boolean',
    defaultValue: false,
  },
  {
    id: 'stopCycle',
    title: 'Stop cycling through event pages',
    description: 'Schedule will not auto-cycle through events',
    type: 'boolean',
    defaultValue: false,
  },
  {
    id: 'eventsPerPage',
    title: 'Events per page',
    description: 'Sets the number of events on the page, can cause overlow',
    type: 'number',
    defaultValue: 7,
  },
];
export const getStudioClockOptions = (timeFormat: TimeFormat): ParamField[] => [
  getTimeOption(timeFormat),
  {
    id: 'seconds',
    title: 'Show Seconds',
    description: 'Shows seconds in clock',
    type: 'boolean',
    defaultValue: false,
  },
];

export const getOperatorOptions = (userFields: UserFields, timeFormat: TimeFormat): ParamField[] => {
  return [
    getTimeOption(timeFormat),
    {
      id: 'showseconds',
      title: 'Show seconds',
      description: 'Schedule shows hh:mm:ss',
      type: 'boolean',
      defaultValue: false,
    },
    {
      id: 'hidepast',
      title: 'Hide Past Events',
      description: 'Whether to events that have passed',
      type: 'boolean',
      defaultValue: false,
    },
    {
      id: 'main',
      title: 'Main data field',
      description: 'Field to be shown in the first line of text',
      type: 'option',
      values: {
        title: 'Title',
        subtitle: 'Subtitle',
        presenter: 'Presenter',
      },
      defaultValue: undefined,
    },
    {
      id: 'secondary',
      title: 'Secondary data field',
      description: 'Field to be shown in the second line of text',
      type: 'option',
      values: {
        title: 'Title',
        subtitle: 'Subtitle',
        presenter: 'Presenter',
      },
      defaultValue: undefined,
    },
    {
      id: 'subscribe',
      title: 'Highlight Field',
      description: 'Choose a field to highlight',
      type: 'option',
      values: {
        user0: userFields.user0 || 'user0',
        user1: userFields.user1 || 'user1',
        user2: userFields.user2 || 'user2',
        user3: userFields.user3 || 'user3',
        user4: userFields.user4 || 'user4',
        user5: userFields.user5 || 'user5',
        user6: userFields.user6 || 'user6',
        user7: userFields.user7 || 'user7',
        user8: userFields.user8 || 'user8',
        user9: userFields.user9 || 'user9',
      },
      defaultValue: undefined,
    },
  ];
};<|MERGE_RESOLUTION|>--- conflicted
+++ resolved
@@ -81,43 +81,44 @@
   },
 ];
 
-<<<<<<< HEAD
-export const getTimerOptions = (timeFormat: TimeFormat): ParamField[] => [getTimeOption(timeFormat)];
-=======
-export const TIMER_OPTIONS: ParamField[] = [
-  TIME_FORMAT_OPTION,
+export const getTimerOptions = (timeFormat: TimeFormat): ParamField[] => [
+  getTimeOption(timeFormat),
   {
     id: 'hideClock',
     title: 'Hide Time Now',
     description: 'Hides the Time Now field',
     type: 'boolean',
+    defaultValue: false,
   },
   {
     id: 'hideCards',
     title: 'Hide Cards',
     description: 'Hides the Now and Next cards',
     type: 'boolean',
+    defaultValue: false,
   },
   {
     id: 'hideProgress',
     title: 'Hide progress bar',
     description: 'Hides the progress bar',
     type: 'boolean',
+    defaultValue: false,
   },
   {
     id: 'hideMessage',
     title: 'Hide Presenter Message',
     description: 'Prevents the screen from displaying messages from the presenter',
     type: 'boolean',
+    defaultValue: false,
   },
   {
     id: 'hideExternal',
     title: 'Hide External',
     description: 'Prevents the screen from displaying the external field',
     type: 'boolean',
-  },
-];
->>>>>>> bdd216d8
+    defaultValue: false,
+  },
+];
 
 export const MINIMAL_TIMER_OPTIONS: ParamField[] = [
   {
