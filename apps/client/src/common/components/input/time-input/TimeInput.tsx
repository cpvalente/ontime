import { FocusEvent, KeyboardEvent, useCallback, useEffect, useRef, useState } from 'react';
import { Input } from '@chakra-ui/react';
import { millisToString } from 'ontime-utils';

import { useEmitLog } from '../../../stores/logger';
import { forgivingStringToMillis } from '../../../utils/dateConfig';
import { TimeEntryField } from '../../../utils/timesManager';

import style from './TimeInput.module.scss';
interface TimeInputProps {
  id?: TimeEntryField;
  name: TimeEntryField;
  submitHandler: (field: TimeEntryField, value: number) => void;
  time?: number;
  delay?: number;
  placeholder: string;
  previousEnd?: number;
<<<<<<< HEAD
  warning?: string;
  className?: string;
}

export default function TimeInput(props: TimeInputProps) {
  const {
    id,
    name,
    submitHandler,
    time = 0,
    delay = 0,
    placeholder,
    validationHandler,
    previousEnd = 0,
    className = '',
  } = props;
=======
  tooltip?: string;
}

function ButtonInitial(name: TimeEntryField) {
  if (name === 'timeStart') return 'S';
  if (name === 'timeEnd') return 'E';
  if (name === 'durationOverride') return 'D';
  return '';
}

function ButtonTooltip(name: TimeEntryField, tooltip?: string) {
  if (name === 'timeStart') return `Start${tooltip ? `: ${tooltip}` : ''}`;
  if (name === 'timeEnd') return `End${tooltip ? `: ${tooltip}` : ''}`;
  if (name === 'durationOverride') return `Duration${tooltip ? `: ${tooltip}` : ''}`;
  return '';
}

export default function TimeInput(props: TimeInputProps) {
  const { id, name, submitHandler, time = 0, delay = 0, placeholder, previousEnd = 0 } = props;
>>>>>>> 068ec800
  const { emitError } = useEmitLog();
  const inputRef = useRef<HTMLInputElement | null>(null);
  const [value, setValue] = useState<string>('');
  const ignoreChange = useRef(false);

  /**
   * @description Resets input value to given
   */
  const resetValue = useCallback(() => {
    try {
      setValue(millisToString(time));
    } catch (error) {
      setValue(millisToString(0));
      emitError(`Unable to parse time ${time}: ${error}`);
    }
  }, [emitError, time]);

  /**
   * @description Selects input text on focus
   */
  const handleFocus = useCallback(() => {
    inputRef.current?.select();
  }, []);

  /**
   * @description Submit handler
   * @param {string} newValue
   */
  const handleSubmit = useCallback(
    (newValue: string) => {
      // Check if there is anything there
      if (newValue === '') {
        return false;
      }

      let newValMillis = 0;

      // check for known aliases
      if (newValue === 'p' || newValue === 'prev' || newValue === 'previous') {
        // string to pass should be the time of the end before
        if (previousEnd != null) {
          newValMillis = previousEnd;
        }
      } else if (newValue.startsWith('+') || newValue.startsWith('p+') || newValue.startsWith('p +')) {
        // string to pass should add to the end before
        const val = newValue.substring(1);
        newValMillis = previousEnd + forgivingStringToMillis(val);
      } else {
        // convert entered value to milliseconds
        newValMillis = forgivingStringToMillis(newValue);
      }

      // check if time is different from before
      if (newValMillis === time) return false;

      // update entry
      submitHandler(name, newValMillis);

      return true;
    },
    [name, previousEnd, submitHandler, time],
  );

  /**
   * @description Prepare time fields
   * @param {string} value string to be parsed
   */
  const validateAndSubmit = useCallback(
    (newValue: string) => {
      const success = handleSubmit(newValue);
      if (success) {
        const ms = forgivingStringToMillis(newValue);
        const delayed = name === 'timeEnd' ? Math.max(0, ms + delay) : Math.max(0, ms + delay);
        setValue(millisToString(delayed));
      } else {
        resetValue();
      }
    },
    [delay, handleSubmit, name, resetValue],
  );

  /**
   * @description Handles common keys for submit and cancel
   * @param {KeyboardEvent} event
   */
  const onKeyDownHandler = useCallback(
    (event: KeyboardEvent<HTMLInputElement>) => {
      if (event.key === 'Enter') {
        inputRef.current?.blur();
        validateAndSubmit((event.target as HTMLInputElement).value);
      } else if (event.key === 'Tab') {
        validateAndSubmit((event.target as HTMLInputElement).value);
      }
      if (event.key === 'Escape') {
        ignoreChange.current = true;
        inputRef.current?.blur();
        resetValue();
      }
    },
    [resetValue, validateAndSubmit],
  );

  const onBlurHandler = useCallback(
    (event: FocusEvent<HTMLInputElement>) => {
      if (ignoreChange.current) {
        ignoreChange.current = false;
        return;
      }
      validateAndSubmit((event.target as HTMLInputElement).value);
    },
    [validateAndSubmit],
  );

  useEffect(() => {
    if (time == null) return;
    resetValue();
  }, [resetValue, time]);

<<<<<<< HEAD
  const timeInputClass = className ? className : style.timeInput;
=======
  const isDelayed = delay !== 0;
  const inputClasses = cx([style.timeInput, isDelayed ? style.delayed : null]);
  const buttonClasses = cx([style.inputButton, isDelayed ? style.delayed : null]);

  const TooltipLabel = useMemo(() => {
    return ButtonTooltip(name, '');
  }, [name]);

  const ButtonText = useMemo(() => {
    return ButtonInitial(name);
  }, [name]);
>>>>>>> 068ec800

  return (
    <Input
      size='sm'
      ref={inputRef}
      id={id}
      data-testid={`time-input-${name}`}
      className={timeInputClass}
      type='text'
      placeholder={placeholder}
      variant='ontime-filled'
      onFocus={handleFocus}
      onChange={(event) => setValue(event.target.value)}
      onBlur={onBlurHandler}
      onKeyDown={onKeyDownHandler}
      value={value}
      maxLength={8}
      autoComplete='off'
    />
  );
}<|MERGE_RESOLUTION|>--- conflicted
+++ resolved
@@ -15,25 +15,7 @@
   delay?: number;
   placeholder: string;
   previousEnd?: number;
-<<<<<<< HEAD
-  warning?: string;
   className?: string;
-}
-
-export default function TimeInput(props: TimeInputProps) {
-  const {
-    id,
-    name,
-    submitHandler,
-    time = 0,
-    delay = 0,
-    placeholder,
-    validationHandler,
-    previousEnd = 0,
-    className = '',
-  } = props;
-=======
-  tooltip?: string;
 }
 
 function ButtonInitial(name: TimeEntryField) {
@@ -51,8 +33,7 @@
 }
 
 export default function TimeInput(props: TimeInputProps) {
-  const { id, name, submitHandler, time = 0, delay = 0, placeholder, previousEnd = 0 } = props;
->>>>>>> 068ec800
+  const { id, name, submitHandler, time = 0, delay = 0, placeholder, previousEnd = 0, className } = props;
   const { emitError } = useEmitLog();
   const inputRef = useRef<HTMLInputElement | null>(null);
   const [value, setValue] = useState<string>('');
@@ -171,12 +152,10 @@
     resetValue();
   }, [resetValue, time]);
 
-<<<<<<< HEAD
-  const timeInputClass = className ? className : style.timeInput;
-=======
   const isDelayed = delay !== 0;
   const inputClasses = cx([style.timeInput, isDelayed ? style.delayed : null]);
   const buttonClasses = cx([style.inputButton, isDelayed ? style.delayed : null]);
+  const timeInputClass = className ? className : style.timeInput;
 
   const TooltipLabel = useMemo(() => {
     return ButtonTooltip(name, '');
@@ -185,7 +164,6 @@
   const ButtonText = useMemo(() => {
     return ButtonInitial(name);
   }, [name]);
->>>>>>> 068ec800
 
   return (
     <Input
