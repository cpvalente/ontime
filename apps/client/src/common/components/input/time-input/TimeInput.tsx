import { FocusEvent, KeyboardEvent, useCallback, useEffect, useRef, useState } from 'react';
import { Input } from '@chakra-ui/react';
import { millisToString } from 'ontime-utils';

import { useEmitLog } from '../../../stores/logger';
import { forgivingStringToMillis } from '../../../utils/dateConfig';

import style from './TimeInput.module.scss';
<<<<<<< HEAD

interface TimeInputProps<T extends string> {
  id?: T;
  name: T;
  submitHandler: (field: T, value: number) => void;
=======
interface TimeInputProps<T extends string> {
  name: T;
  submitHandler: (field: T, value: string) => void;
>>>>>>> 74e1ae60
  time?: number;
  placeholder: string;
  className?: string;
}

export default function TimeInput<T extends string>(props: TimeInputProps<T>) {
<<<<<<< HEAD
  const { id, name, submitHandler, time = 0, delay = 0, placeholder, previousEnd = 0, className } = props;
=======
  const { name, submitHandler, time = 0, placeholder, className } = props;
>>>>>>> 74e1ae60
  const { emitError } = useEmitLog();
  const inputRef = useRef<HTMLInputElement | null>(null);
  const [value, setValue] = useState<string>('');
  const ignoreChange = useRef(false);

  /**
   * @description Resets input value to given
   */
  const resetValue = useCallback(() => {
    try {
      setValue(millisToString(time));
    } catch (error) {
      setValue(millisToString(0));
      emitError(`Unable to parse time ${time}: ${error}`);
    }
  }, [emitError, time]);

  /**
   * @description Selects input text on focus
   */
  const handleFocus = useCallback(() => {
    inputRef.current?.select();
  }, []);

  /**
   * @description Submit handler
   * @param {string} newValue
   */
  const handleSubmit = useCallback(
    (newValue: string) => {
      // Check if there is anything there
      if (newValue === '') {
        return false;
      }

      // we dont know the values in the rundown, escalate to handler
      if (newValue.startsWith('p') || newValue.startsWith('+')) {
        submitHandler(name, newValue);
      }

      const valueInMillis = forgivingStringToMillis(newValue);
      if (valueInMillis === time) {
        return false;
      }

      submitHandler(name, newValue);
      return true;
    },
    [name, submitHandler, time],
  );

  /**
   * @description Prepare time fields
   * @param {string} value string to be parsed
   */
  const validateAndSubmit = useCallback(
    (newValue: string) => {
      const success = handleSubmit(newValue);
      if (!success) {
        resetValue();
      }
    },
    [handleSubmit, resetValue],
  );

  /**
   * @description Handles common keys for submit and cancel
   * @param {KeyboardEvent} event
   */
  const onKeyDownHandler = useCallback(
    (event: KeyboardEvent<HTMLInputElement>) => {
      if (event.key === 'Enter') {
        inputRef.current?.blur();
        validateAndSubmit((event.target as HTMLInputElement).value);
      } else if (event.key === 'Tab') {
        validateAndSubmit((event.target as HTMLInputElement).value);
      }
      if (event.key === 'Escape') {
        ignoreChange.current = true;
        inputRef.current?.blur();
        resetValue();
      }
    },
    [resetValue, validateAndSubmit],
  );

  const onBlurHandler = useCallback(
    (event: FocusEvent<HTMLInputElement>) => {
      if (ignoreChange.current) {
        ignoreChange.current = false;
        return;
      }
      validateAndSubmit((event.target as HTMLInputElement).value);
    },
    [validateAndSubmit],
  );

  useEffect(() => {
    if (time == null) return;
    resetValue();
  }, [resetValue, time]);

  const timeInputClass = className ? className : style.timeInput;

  return (
    <Input
      size='sm'
      ref={inputRef}
      data-testid={`time-input-${name}`}
      className={timeInputClass}
      type='text'
      placeholder={placeholder}
      variant='ontime-filled'
      onFocus={handleFocus}
      onChange={(event) => setValue(event.target.value)}
      onBlur={onBlurHandler}
      onKeyDown={onKeyDownHandler}
      value={value}
      maxLength={8}
      autoComplete='off'
    />
  );
}<|MERGE_RESOLUTION|>--- conflicted
+++ resolved
@@ -6,28 +6,16 @@
 import { forgivingStringToMillis } from '../../../utils/dateConfig';
 
 import style from './TimeInput.module.scss';
-<<<<<<< HEAD
-
-interface TimeInputProps<T extends string> {
-  id?: T;
-  name: T;
-  submitHandler: (field: T, value: number) => void;
-=======
 interface TimeInputProps<T extends string> {
   name: T;
   submitHandler: (field: T, value: string) => void;
->>>>>>> 74e1ae60
   time?: number;
   placeholder: string;
   className?: string;
 }
 
 export default function TimeInput<T extends string>(props: TimeInputProps<T>) {
-<<<<<<< HEAD
-  const { id, name, submitHandler, time = 0, delay = 0, placeholder, previousEnd = 0, className } = props;
-=======
   const { name, submitHandler, time = 0, placeholder, className } = props;
->>>>>>> 74e1ae60
   const { emitError } = useEmitLog();
   const inputRef = useRef<HTMLInputElement | null>(null);
   const [value, setValue] = useState<string>('');
