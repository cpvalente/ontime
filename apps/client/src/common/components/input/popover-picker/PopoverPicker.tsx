--- conflicted
+++ resolved
@@ -1,12 +1,5 @@
-<<<<<<< HEAD
-import { HexAlphaColorPicker } from 'react-colorful';
-import { useController, UseControllerProps } from 'react-hook-form';
-import { ViewSettings } from 'ontime-types';
-=======
 import { PropsWithChildren } from 'react';
 import { HexAlphaColorPicker, HexColorInput } from 'react-colorful';
-import { Popover, PopoverContent, PopoverTrigger } from '@chakra-ui/react';
->>>>>>> a22c2d38
 
 import { PopoverBody, PopoverContent, PopoverRoot, PopoverTrigger } from '../../ui/popover';
 
@@ -20,22 +13,13 @@
 export default function PopoverPicker(props: PropsWithChildren<PopoverPickerProps>) {
   const { color, onChange, children } = props;
   return (
-<<<<<<< HEAD
     <PopoverRoot>
-      <PopoverTrigger>
-        <div className={style.swatch} style={{ backgroundColor: color }} />
-      </PopoverTrigger>
-      <PopoverContent style={{ width: 'auto' }}>
+      <PopoverTrigger>{children}</PopoverTrigger>
+      <PopoverContent className={style.small} style={{ borderRadius: '9px', width: 'auto' }}>
         <PopoverBody>
           <HexAlphaColorPicker color={color} onChange={onChange} />
+          <HexColorInput color={color} onChange={onChange} className={style.input} prefixed />
         </PopoverBody>
-=======
-    <Popover>
-      <PopoverTrigger>{children}</PopoverTrigger>
-      <PopoverContent className={style.small} style={{ borderRadius: '9px', width: 'auto' }}>
-        <HexAlphaColorPicker color={color} onChange={onChange} />
-        <HexColorInput color={color} onChange={onChange} className={style.input} prefixed />
->>>>>>> a22c2d38
       </PopoverContent>
     </PopoverRoot>
   );
