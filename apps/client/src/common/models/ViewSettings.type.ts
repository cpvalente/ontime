--- conflicted
+++ resolved
@@ -2,13 +2,10 @@
 
 export const viewsSettingsPlaceholder: ViewSettings = {
   overrideStyles: false,
-<<<<<<< HEAD
   normalColor: '#ffffffcc',
   warningColor: '#FFAB33',
   warningThreshold: 120000,
   dangerColor: '#ED3333',
   dangerThreshold: 60000,
-=======
   endMessage: '',
->>>>>>> 38654f89
 };