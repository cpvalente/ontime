<<<<<<< HEAD
import { Alias } from 'ontime-types';
import isEqual from 'react-fast-compare';
import { Location, resolvePath } from 'react-router-dom';
=======
import isEqual from 'react-fast-compare';
import { Location, resolvePath } from 'react-router-dom';
import { Alias } from 'ontime-types';
>>>>>>> 657cc22b

/**
 * Validates an alias against defined parameters
 * @param {string} alias
 * @returns {{message: string, status: boolean}}
 */
export const validateAlias = (alias: string) => {
  const valid = { status: true, message: 'ok' };

  if (alias === '' || alias == null) {
    // cannot be empty
    valid.status = false;
    valid.message = 'should not be empty';
  } else if (alias.includes('http') || alias.includes('https') || alias.includes('www')) {
    // cannot contain http, https or www
    valid.status = false;
    valid.message = 'should not include http, https, www';
  } else if (alias.includes('127.0.0.1') || alias.includes('localhost') || alias.includes('0.0.0.0')) {
    // aliases cannot contain hostname
    valid.status = false;
    valid.message = 'should not include hostname';
  } else if (alias.includes('editor')) {
    // no editor
    valid.status = false;
    valid.message = 'No aliases to editor page allowed';
  }

  return valid;
};

/**
 * Gets the URL to send an alias to
 * @param location
 * @param data
 * @param searchParams
 */
export const getAliasRoute = (location: Location, data: Alias[], searchParams: URLSearchParams) => {
  const currentURL = location.pathname.substring(1);
  // we need to check if the whole url here is an alias, so we can redirect
  const foundAlias = data.filter((d) => d.alias === currentURL && d.enabled)[0];
  if (foundAlias) {
    return generateURLFromAlias(foundAlias);
  }
  const aliasOnPage = searchParams.get('alias');
  for (const d of data) {
    if (aliasOnPage) {
      // if the alias fits the alias on this page, but the URL is diferent, we redirect user to the new URL
      // if we have the same alias and its enabled and its not empty
      if (d.alias !== '' && d.enabled && d.alias === aliasOnPage) {
        const newAliasPath = resolvePath(d.pathAndParams);
        const urlParams = new URLSearchParams(newAliasPath.search);
        urlParams.set('alias', d.alias);
        // we confirm either the url parameters does not match or the url path doesnt
        if (!isEqual(urlParams, searchParams) || newAliasPath.pathname !== location.pathname) {
          // we then redirect to the alias route, since the view listening to this alias has an outdated URL
          return `${newAliasPath.pathname}?${urlParams}`;
        }
      }
    }
  }
  return null;
};

/**
 * Generate URL from an alias
 * @param aliasData
 */
export const generateURLFromAlias = (aliasData: Alias) => {
  const newAliasPath = resolvePath(aliasData.pathAndParams);
  const urlParams = new URLSearchParams(newAliasPath.search);
  urlParams.set('alias', aliasData.alias);

  return `${newAliasPath.pathname}?${urlParams}`;
};<|MERGE_RESOLUTION|>--- conflicted
+++ resolved
@@ -1,12 +1,6 @@
-<<<<<<< HEAD
-import { Alias } from 'ontime-types';
-import isEqual from 'react-fast-compare';
-import { Location, resolvePath } from 'react-router-dom';
-=======
 import isEqual from 'react-fast-compare';
 import { Location, resolvePath } from 'react-router-dom';
 import { Alias } from 'ontime-types';
->>>>>>> 657cc22b
 
 /**
  * Validates an alias against defined parameters
