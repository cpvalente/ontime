--- conflicted
+++ resolved
@@ -251,14 +251,14 @@
 }
 
 /**
-<<<<<<< HEAD
  * @description HTTP request to get the list of available project files
  */
 export async function getProjects(): Promise<ProjectFileListResponse> {
   const res = await axios.get(`${ontimeURL}/projects`);
   return res.data;
 }
-=======
+
+/**
  * @description STEP 1
  */
 export const uploadSheetClientFile = async (file: File) => {
@@ -329,5 +329,4 @@
 export const postPushSheet = async (id: string, options: ExcelImportMap) => {
   const response = await axios.post(`${ontimeURL}/sheet-push`, { id, options });
   return response.data.data;
-};
->>>>>>> 71092afc
+};