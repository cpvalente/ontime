import axios from 'axios';
<<<<<<< HEAD
import {
  Alias,
  EventData,
  OSCSettings,
  OscSubscription,
  Settings,
  SyncSettings,
  UserFields,
  ViewSettings,
} from 'ontime-types';
=======
import { Alias, OSCSettings, OscSubscription, ProjectData, Settings, UserFields, ViewSettings } from 'ontime-types';
>>>>>>> e2aabe36

import { apiRepoLatest } from '../../externals';
import { InfoType } from '../models/Info';

import { ontimeURL } from './apiConstants';

/**
 * @description HTTP request to retrieve application settings
 * @return {Promise}
 */
export async function getSettings(): Promise<Settings> {
  const res = await axios.get(`${ontimeURL}/settings`);
  return res.data;
}

/**
 * @description HTTP request to mutate application settings
 * @return {Promise}
 */
export async function postSettings(data: Settings) {
  return axios.post(`${ontimeURL}/settings`, data);
}

/**
 * @description HTTP request to retrieve application info
 * @return {Promise}
 */
export async function getInfo(): Promise<InfoType> {
  const res = await axios.get(`${ontimeURL}/info`);
  return res.data;
}

/**
 * @description HTTP request to retrieve view settings
 * @return {Promise}
 */
export async function getView(): Promise<ViewSettings> {
  const res = await axios.get(`${ontimeURL}/views`);
  return res.data;
}

/**
 * @description HTTP request to retrieve sync settings
 * @return {Promise}
 */
export async function getSyncSettings(): Promise<SyncSettings> {
  const res = await axios.get(`${ontimeURL}/sync`);
  return res.data;
}

/**
 * @description HTTP request to mutate view settings
 * @return {Promise}
 */
export async function postViewSettings(data: ViewSettings) {
  return axios.post(`${ontimeURL}/views`, data);
}

/**
 * @description HTTP request to mutate sync settings
 * @return {Promise}
 */
export async function postSyncSettings(data: SyncSettings) {
  return axios.post(`${ontimeURL}/sync`, data);
}

/**
 * @description HTTP request to send jwt to the backend
 * @return {Promise}
 */
export async function postGoogleJwt(jwt: string) {
  return axios.post(`${ontimeURL}/google-jwt`, { jwt });
}

/**
 * @description HTTP request to retrieve aliases
 * @return {Promise}
 */
export async function getAliases(): Promise<Alias[]> {
  const res = await axios.get(`${ontimeURL}/aliases`);
  return res.data;
}

/**
 * @description HTTP request to mutate aliases
 * @return {Promise}
 */
export async function postAliases(data: Alias[]) {
  return axios.post(`${ontimeURL}/aliases`, data);
}

/**
 * @description HTTP request to retrieve user fields
 * @return {Promise}
 */
export async function getUserFields(): Promise<UserFields> {
  const res = await axios.get(`${ontimeURL}/userfields`);
  return res.data;
}

/**
 * @description HTTP request to mutate user fields
 * @return {Promise}
 */
export async function postUserFields(data: UserFields) {
  return axios.post(`${ontimeURL}/userfields`, data);
}

/**
 * @description HTTP request to retrieve osc settings
 * @return {Promise}
 */
export async function getOSC(): Promise<OSCSettings> {
  const res = await axios.get(`${ontimeURL}/osc`);
  return res.data;
}

/**
 * @description HTTP request to mutate osc settings
 * @return {Promise}
 */
export async function postOSC(data: OSCSettings) {
  return axios.post(`${ontimeURL}/osc`, data);
}

/**
 * @description HTTP request to mutate osc subscriptions
 * @return {Promise}
 */
export async function postOscSubscriptions(data: OscSubscription) {
  return axios.post(`${ontimeURL}/osc-subscriptions`, data);
}

/**
 * @description HTTP request to download db
 * @return {Promise}
 */
export const downloadRundown = async () => {
  await axios({
    url: `${ontimeURL}/db`,
    method: 'GET',
    responseType: 'blob', // important
  }).then((response) => {
    const headerLine = response.headers['Content-Disposition'];
    let filename = 'rundown.json';

    // try and get the filename from the response
    if (headerLine != null) {
      const startFileNameIndex = headerLine.indexOf('"') + 1;
      const endFileNameIndex = headerLine.lastIndexOf('"');
      filename = headerLine.substring(startFileNameIndex, endFileNameIndex);
    }

    const url = window.URL.createObjectURL(new Blob([response.data], { type: 'application/json' }));
    const link = document.createElement('a');
    link.href = url;
    link.setAttribute('download', filename);
    document.body.appendChild(link);
    link.click();
  });
};

/**
 * @description HTTP request to upload events db
 * @return {Promise}
 */
type UploadDataOptions = {
  onlyRundown?: boolean;
};
export const uploadData = async (file: File, setProgress: (value: number) => void, options?: UploadDataOptions) => {
  const formData = new FormData();
  formData.append('userFile', file);
  const onlyRundown = options?.onlyRundown || 'false';
  await axios
    .post(`${ontimeURL}/db?onlyRundown=${onlyRundown}`, formData, {
      headers: {
        'Content-Type': 'multipart/form-data',
      },
      onUploadProgress: (progressEvent) => {
        const complete = progressEvent?.total ? Math.round((progressEvent.loaded * 100) / progressEvent.total) : 0;
        setProgress(complete);
      },
    })
    .then((response) => response.data.id);
};

export type HasUpdate = {
  url: string;
  version: string;
};

/**
 * @description HTTP request to get the latest version and url from github
 * @return {Promise}
 */
export async function getLatestVersion(): Promise<HasUpdate> {
  const res = await axios.get(`${apiRepoLatest}`);
  return {
    url: res.data.html_url as string,
    version: res.data.tag_name as string,
  };
}

export async function postNew(initialData: Partial<ProjectData>) {
  return axios.post(`${ontimeURL}/new`, initialData);
}<|MERGE_RESOLUTION|>--- conflicted
+++ resolved
@@ -1,18 +1,14 @@
 import axios from 'axios';
-<<<<<<< HEAD
 import {
   Alias,
-  EventData,
   OSCSettings,
   OscSubscription,
   Settings,
   SyncSettings,
   UserFields,
   ViewSettings,
+  ProjectData,
 } from 'ontime-types';
-=======
-import { Alias, OSCSettings, OscSubscription, ProjectData, Settings, UserFields, ViewSettings } from 'ontime-types';
->>>>>>> e2aabe36
 
 import { apiRepoLatest } from '../../externals';
 import { InfoType } from '../models/Info';
