import axios, { AxiosResponse } from 'axios';
import {
  Alias,
  DatabaseModel,
  GetInfo,
  HttpSettings,
  OntimeRundown,
  OSCSettings,
  OscSubscription,
  ProjectData,
  ProjectFileListResponse,
  Settings,
  UserFields,
  ViewSettings,
} from 'ontime-types';
import { ExcelImportMap } from 'ontime-utils';

import { apiRepoLatest } from '../../externals';
import fileDownload from '../utils/fileDownload';

import { ontimeURL } from './apiConstants';
import { MessageResponse } from 'ontime-types/src/api/ontime-controller/BackendResponse.type';

/**
 * @description HTTP request to retrieve application settings
 * @return {Promise}
 */
export async function getSettings(): Promise<Settings> {
  const res = await axios.get(`${ontimeURL}/settings`);
  return res.data;
}

/**
 * @description HTTP request to mutate application settings
 * @return {Promise}
 */
export async function postSettings(data: Settings) {
  return axios.post(`${ontimeURL}/settings`, data);
}

/**
 * @description HTTP request to retrieve application info
 * @return {Promise}
 */
export async function getInfo(): Promise<GetInfo> {
  const res = await axios.get(`${ontimeURL}/info`);
  return res.data;
}

/**
 * @description HTTP request to retrieve view settings
 * @return {Promise}
 */
export async function getView(): Promise<ViewSettings> {
  const res = await axios.get(`${ontimeURL}/views`);
  return res.data;
}

/**
 * @description HTTP request to mutate view settings
 * @return {Promise}
 */
export async function postViewSettings(data: ViewSettings) {
  return axios.post(`${ontimeURL}/views`, data);
}

/**
 * @description HTTP request to retrieve aliases
 * @return {Promise}
 */
export async function getAliases(): Promise<Alias[]> {
  const res = await axios.get(`${ontimeURL}/aliases`);
  return res.data;
}

/**
 * @description HTTP request to mutate aliases
 * @return {Promise}
 */
export async function postAliases(data: Alias[]) {
  return axios.post(`${ontimeURL}/aliases`, data);
}

/**
 * @description HTTP request to retrieve user fields
 * @return {Promise}
 */
export async function getUserFields(): Promise<UserFields> {
  const res = await axios.get(`${ontimeURL}/userfields`);
  return res.data;
}

/**
 * @description HTTP request to mutate user fields
 * @return {Promise}
 */
export async function postUserFields(data: UserFields) {
  return axios.post(`${ontimeURL}/userfields`, data);
}

/**
 * @description HTTP request to retrieve osc settings
 * @return {Promise}
 */
export async function getOSC(): Promise<OSCSettings> {
  const res = await axios.get(`${ontimeURL}/osc`);
  return res.data;
}

/**
 * @description HTTP request to retrieve http settings
 * @return {Promise}
 */
export async function getHTTP(): Promise<HttpSettings> {
  const res = await axios.get(`${ontimeURL}/http`);
  return res.data;
}

/**
 * @description HTTP request to mutate http settings
 * @return {Promise}
 */
export async function postHTTP(data: HttpSettings) {
  return axios.post(`${ontimeURL}/http`, data);
}

/**
 * @description HTTP request to mutate osc settings
 * @return {Promise}
 */
export async function postOSC(data: OSCSettings) {
  return axios.post(`${ontimeURL}/osc`, data);
}

/**
 * @description HTTP request to mutate osc subscriptions
 * @return {Promise}
 */
export async function postOscSubscriptions(data: OscSubscription) {
  return axios.post(`${ontimeURL}/osc-subscriptions`, data);
}

/**
 * @description HTTP request to download db in CSV format
 */
export const downloadCSV = () => {
  return fileDownload(ontimeURL, { name: 'rundown', type: 'csv' }, { type: 'text/csv;charset=utf-8;' });
};

/**
 * @description HTTP request to download db in JSON format
 */
export const downloadRundown = () => {
  return fileDownload(ontimeURL, { name: 'rundown', type: 'json' }, { type: 'application/json;charset=utf-8;' });
};

// TODO: should this be extracted to shared code?
export type ProjectFileImportOptions = {
  onlyRundown: boolean;
};

/**
 * @description HTTP request to upload events db
 * @return {Promise}
 */
export const uploadProjectFile = async (
  file: File,
  setProgress: (value: number) => void,
  options?: Partial<ProjectFileImportOptions>,
) => {
  const formData = new FormData();
  formData.append('userFile', file);

  const onlyRundown = Boolean(options?.onlyRundown);

  await axios
    .post(`${ontimeURL}/db?onlyRundown=${onlyRundown}`, formData, {
      headers: {
        'Content-Type': 'multipart/form-data',
      },
      onUploadProgress: (progressEvent) => {
        const complete = progressEvent?.total ? Math.round((progressEvent.loaded * 100) / progressEvent.total) : 0;
        setProgress(complete);
      },
    })
    .then((response) => response.data.id);
};

/**
 * @description Make patch changes to the objects in the db
 * @return {Promise}
 */
export async function patchData(patchDb: Partial<DatabaseModel>) {
  const response = await axios.patch(`${ontimeURL}/db`, patchDb);
  return response;
}

type PostPreviewExcelResponse = {
  rundown: OntimeRundown;
  project: ProjectData;
  userFields: UserFields;
};

/**
 * @description Make patch changes to the objects in the db
 * @return {Promise} - returns parsed rundown and userfields
 */
export async function postPreviewExcel(file: File, setProgress: (value: number) => void, options?: ExcelImportMap) {
  const formData = new FormData();
  formData.append('userFile', file);
  formData.append('options', JSON.stringify(options));

  const response: AxiosResponse<PostPreviewExcelResponse> = await axios.post(
    `${ontimeURL}/preview-spreadsheet`,
    formData,
    {
      headers: {
        'Content-Type': 'multipart/form-data',
      },
      onUploadProgress: (progressEvent) => {
        const complete = progressEvent?.total ? Math.round((progressEvent.loaded * 100) / progressEvent.total) : 0;
        setProgress(complete);
      },
    },
  );

  return response;
}

export type HasUpdate = {
  url: string;
  version: string;
};

/**
 * @description HTTP request to get the latest version and url from github
 * @return {Promise}
 */
export async function getLatestVersion(): Promise<HasUpdate> {
  const res = await axios.get(`${apiRepoLatest}`);
  return {
    url: res.data.html_url as string,
    version: res.data.tag_name as string,
  };
}

/**
 * @description HTTP POST request to create a new project file with given project data
 */
export async function postNew(initialData: Partial<ProjectData>) {
  return axios.post(`${ontimeURL}/new`, initialData);
}

/**
 * @description HTTP request to get the list of available project files
 */
export async function getProjects(): Promise<ProjectFileListResponse> {
  const res = await axios.get(`${ontimeURL}/projects`);
  return res.data;
}

/**
<<<<<<< HEAD
 * @description HTTP request to load a project file
 */
export async function loadProject(filename: string): Promise<MessageResponse> {
  const res = await axios.post(`${ontimeURL}/load-project`, {
    filename,
  });
  return res.data;
}

/**
 * @description HTTP request to rename a project file
 */
export async function renameProject(filename: string, newFilename: string): Promise<MessageResponse> {
  const url = `${ontimeURL}/project/${filename}/rename`;
  let decodedUrl = decodeURIComponent(url);
  const res = await axios.put(decodedUrl, {
    newFilename,
  });
  return res.data;
}

/**
 * @description HTTP request to duplicate a project file
 */
export async function duplicateProject(filename: string, newFilename: string): Promise<MessageResponse> {
  const url = `${ontimeURL}/project/${filename}/duplicate`;
  let decodedUrl = decodeURIComponent(url);
  const res = await axios.post(decodedUrl, {
    newFilename,
  });
  return res.data;
}
=======
 * @description STEP 1
 */
export const uploadSheetClientFile = async (file: File) => {
  const formData = new FormData();
  formData.append('userFile', file);
  const res = await axios
    .post(`${ontimeURL}/sheet/clientsecret`, formData, {
      headers: {
        'Content-Type': 'multipart/form-data',
      },
    })
    .then((response) => response.data.id);
  return res;
};

/**
 * @description STEP 1 test
 */
export const getClientSecrect = async () => {
  const response = await axios.get(`${ontimeURL}/sheet/clientsecret`);
  return response.data;
};

/**
 * @description STEP 2
 */
export const getSheetsAuthUrl = async () => {
  const response = await axios.get(`${ontimeURL}/sheet/authentication/url`);
  return response.data;
};

/**
 * @description STEP 2 test
 */
export const getAuthentication = async () => {
  const response = await axios.get(`${ontimeURL}/sheet/authentication`);
  return response.data;
};

/**
 * @description STEP 3
 * @returns worksheetOptions
 */
export const postId = async (id: string) => {
  const response = await axios.post(`${ontimeURL}/sheet/id`, { id });
  return response.data;
};

/**
 * @description STEP 4
 */
export const postWorksheet = async (id: string, worksheet: string) => {
  const response = await axios.post(`${ontimeURL}/sheet/worksheet`, { id, worksheet });
  return response.data;
};

/**
 * @description STEP 5
 */
export const postPreviewSheet = async (id: string, options: ExcelImportMap) => {
  const response = await axios.post(`${ontimeURL}/sheet/pull`, { id, options });
  return response.data.data;
};

/**
 * @description STEP 5
 */
export const postPushSheet = async (id: string, options: ExcelImportMap) => {
  const response = await axios.post(`${ontimeURL}/sheet-push`, { id, options });
  return response.data.data;
};
>>>>>>> 4234334f
<|MERGE_RESOLUTION|>--- conflicted
+++ resolved
@@ -260,7 +260,48 @@
 }
 
 /**
-<<<<<<< HEAD
+/**
+ * @description STEP 2 test
+ */
+export const getAuthentication = async () => {
+  const response = await axios.get(`${ontimeURL}/sheet/authentication`);
+  return response.data;
+};
+
+/**
+ * @description STEP 3
+ * @returns worksheetOptions
+ */
+export const postId = async (id: string) => {
+  const response = await axios.post(`${ontimeURL}/sheet/id`, { id });
+  return response.data;
+};
+
+/**
+ * @description STEP 4
+ */
+export const postWorksheet = async (id: string, worksheet: string) => {
+  const response = await axios.post(`${ontimeURL}/sheet/worksheet`, { id, worksheet });
+  return response.data;
+};
+
+/**
+ * @description STEP 5
+ */
+export const postPreviewSheet = async (id: string, options: ExcelImportMap) => {
+  const response = await axios.post(`${ontimeURL}/sheet/pull`, { id, options });
+  return response.data.data;
+};
+
+/**
+ * @description STEP 5
+ */
+export const postPushSheet = async (id: string, options: ExcelImportMap) => {
+  const response = await axios.post(`${ontimeURL}/sheet-push`, { id, options });
+  return response.data.data;
+};
+
+/**
  * @description HTTP request to load a project file
  */
 export async function loadProject(filename: string): Promise<MessageResponse> {
@@ -292,77 +333,4 @@
     newFilename,
   });
   return res.data;
-}
-=======
- * @description STEP 1
- */
-export const uploadSheetClientFile = async (file: File) => {
-  const formData = new FormData();
-  formData.append('userFile', file);
-  const res = await axios
-    .post(`${ontimeURL}/sheet/clientsecret`, formData, {
-      headers: {
-        'Content-Type': 'multipart/form-data',
-      },
-    })
-    .then((response) => response.data.id);
-  return res;
-};
-
-/**
- * @description STEP 1 test
- */
-export const getClientSecrect = async () => {
-  const response = await axios.get(`${ontimeURL}/sheet/clientsecret`);
-  return response.data;
-};
-
-/**
- * @description STEP 2
- */
-export const getSheetsAuthUrl = async () => {
-  const response = await axios.get(`${ontimeURL}/sheet/authentication/url`);
-  return response.data;
-};
-
-/**
- * @description STEP 2 test
- */
-export const getAuthentication = async () => {
-  const response = await axios.get(`${ontimeURL}/sheet/authentication`);
-  return response.data;
-};
-
-/**
- * @description STEP 3
- * @returns worksheetOptions
- */
-export const postId = async (id: string) => {
-  const response = await axios.post(`${ontimeURL}/sheet/id`, { id });
-  return response.data;
-};
-
-/**
- * @description STEP 4
- */
-export const postWorksheet = async (id: string, worksheet: string) => {
-  const response = await axios.post(`${ontimeURL}/sheet/worksheet`, { id, worksheet });
-  return response.data;
-};
-
-/**
- * @description STEP 5
- */
-export const postPreviewSheet = async (id: string, options: ExcelImportMap) => {
-  const response = await axios.post(`${ontimeURL}/sheet/pull`, { id, options });
-  return response.data.data;
-};
-
-/**
- * @description STEP 5
- */
-export const postPushSheet = async (id: string, options: ExcelImportMap) => {
-  const response = await axios.post(`${ontimeURL}/sheet-push`, { id, options });
-  return response.data.data;
-};
->>>>>>> 4234334f
+}