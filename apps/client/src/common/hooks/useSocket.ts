import { RuntimeStore } from 'ontime-types';

import { useRuntimeStore } from '../stores/runtime';
import { socketSendJson } from '../utils/socket';

export const useRundownEditor = () => {
  const featureSelector = (state: RuntimeStore) => ({
    playback: state.timer.playback,
    selectedEventId: state.eventNow?.id ?? null,
    nextEventId: state.eventNext?.id ?? null,
  });

  return useRuntimeStore(featureSelector);
};

export const useOperator = () => {
  const featureSelector = (state: RuntimeStore) => ({
    playback: state.timer.playback,
    selectedEventId: state.eventNow?.id ?? null,
  });

  return useRuntimeStore(featureSelector);
};

export const useMessageControl = () => {
  const featureSelector = (state: RuntimeStore) => ({
    timer: state.message.timer,
    public: state.message.public,
    lower: state.message.lower,
    external: state.message.external,
    onAir: state.onAir,
  });

  return useRuntimeStore(featureSelector);
};

export const setMessage = {
  timerText: (payload: string) => socketSendJson('message', { timer: { text: payload } }),
  timerVisible: (payload: boolean) => socketSendJson('message', { timer: { visible: payload } }),
  publicText: (payload: string) => socketSendJson('message', { public: { text: payload } }),
  publicVisible: (payload: boolean) => socketSendJson('message', { public: { visible: payload } }),
  lowerText: (payload: string) => socketSendJson('message', { lower: { text: payload } }),
  lowerVisible: (payload: boolean) => socketSendJson('message', { lower: { visible: payload } }),
  externalText: (payload: string) => socketSendJson('message', { external: { visible: payload } }),
  externalVisible: (payload: boolean) => socketSendJson('message', { external: { visible: payload } }),
  onAir: (payload: boolean) => socketSendJson('onAir', payload),
  timerBlink: (payload: boolean) => socketSendJson('message', { timer: { blink: payload } }),
  timerBlackout: (payload: boolean) => socketSendJson('message', { timer: { blackout: payload } }),
};

export const usePlaybackControl = () => {
  const featureSelector = (state: RuntimeStore) => ({
    playback: state.timer.playback,
    selectedEventIndex: state.loaded.selectedEventIndex,
    numEvents: state.loaded.numEvents,
  });

  return useRuntimeStore(featureSelector);
};

export const setPlayback = {
  start: () => socketSendJson('start'),
  pause: () => socketSendJson('pause'),
  roll: () => socketSendJson('roll'),
  startNext: () => socketSendJson('start', { next: true }),
  previous: () => {
    socketSendJson('load', { previous: true });
  },
  next: () => {
    socketSendJson('load', { next: true });
  },
  stop: () => {
    socketSendJson('stop');
  },
  reload: () => {
    socketSendJson('reload');
  },
  addTime: (amount: number) => {
    socketSendJson('addtime', amount);
  },
};

<<<<<<< HEAD
export const useInfoPanel = () => {
  const featureSelector = (state: RuntimeStore) => ({
    eventNow: state.eventNow,
    eventNext: state.eventNext,
    playback: state.timer.playback,
    selectedEventIndex: state.loaded.selectedEventIndex,
    numEvents: state.loaded.numEvents,
  });

  return useRuntimeStore(featureSelector);
};

=======
>>>>>>> 0cd2ca41
export const useCuesheet = () => {
  const featureSelector = (state: RuntimeStore) => ({
    playback: state.timer.playback,
    selectedEventId: state.eventNow?.id ?? null,
    selectedEventIndex: state.loaded.selectedEventIndex,
    numEvents: state.loaded.numEvents,
    titleNow: state.eventNow?.title || '',
  });

  return useRuntimeStore(featureSelector);
};

export const setEventPlayback = {
  loadEvent: (id: string) => socketSendJson('load', { id }),
  startEvent: (id: string) => socketSendJson('start', { id }),
  start: () => socketSendJson('start'),
  pause: () => socketSendJson('pause'),
};

export const useTimer = () => {
  const featureSelector = (state: RuntimeStore) => ({
    ...state.timer,
  });

  return useRuntimeStore(featureSelector);
};

export const useClock = () => {
  const featureSelector = (state: RuntimeStore) => ({
    clock: state.clock,
  });
  return useRuntimeStore(featureSelector);
};

/** Used by the progress bar components */
export const useProgressData = () => {
  const featureSelector = (state: RuntimeStore) => ({
    addedTime: state.timer.addedTime,
    current: state.timer.current,
    duration: state.timer.duration,
    timeWarning: state.eventNow?.timeWarning ?? null,
    timeDanger: state.eventNow?.timeDanger ?? null,
  });
  return useRuntimeStore(featureSelector);
};

export const setClientName = (newName: string) => socketSendJson('set-client-name', newName);

export const useRuntimeOverview = () => {
  const featureSelector = (state: RuntimeStore) => ({
    playback: state.timer.playback,
    clock: state.clock,
    numEvents: state.loaded.numEvents,
    selectedEventIndex: state.loaded.selectedEventIndex,
  });

  return useRuntimeStore(featureSelector);
};<|MERGE_RESOLUTION|>--- conflicted
+++ resolved
@@ -80,7 +80,6 @@
   },
 };
 
-<<<<<<< HEAD
 export const useInfoPanel = () => {
   const featureSelector = (state: RuntimeStore) => ({
     eventNow: state.eventNow,
@@ -93,8 +92,6 @@
   return useRuntimeStore(featureSelector);
 };
 
-=======
->>>>>>> 0cd2ca41
 export const useCuesheet = () => {
   const featureSelector = (state: RuntimeStore) => ({
     playback: state.timer.playback,
