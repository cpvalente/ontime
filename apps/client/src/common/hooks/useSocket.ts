import { RuntimeStore, SimpleDirection } from 'ontime-types';

import { useRuntimeStore } from '../stores/runtime';
import { socketSendJson } from '../utils/socket';

export const useRundownEditor = () => {
  const featureSelector = (state: RuntimeStore) => ({
    playback: state.playback,
    selectedEventId: state.loaded.selectedEventId,
    nextEventId: state.loaded.nextEventId,
  });

  return useRuntimeStore(featureSelector);
};

export const useOperator = () => {
  const featureSelector = (state: RuntimeStore) => ({
    playback: state.playback,
    selectedEventId: state.loaded.selectedEventId,
  });

  return useRuntimeStore(featureSelector);
};

export const useMessageControl = () => {
  const featureSelector = (state: RuntimeStore) => ({
    timerMessage: state.timerMessage,
    publicMessage: state.publicMessage,
    lowerMessage: state.lowerMessage,
    externalMessage: state.externalMessage,
    onAir: state.onAir,
  });

  return useRuntimeStore(featureSelector);
};

export const setMessage = {
  presenterText: (payload: string) => socketSendJson('set-timer-message-text', payload),
  presenterVisible: (payload: boolean) => socketSendJson('set-timer-message-visible', payload),
  publicText: (payload: string) => socketSendJson('set-public-message-text', payload),
  publicVisible: (payload: boolean) => socketSendJson('set-public-message-visible', payload),
  lowerText: (payload: string) => socketSendJson('set-lower-message-text', payload),
  lowerVisible: (payload: boolean) => socketSendJson('set-lower-message-visible', payload),
  externalText: (payload: string) => socketSendJson('set-external-message-text', payload),
  externalVisible: (payload: boolean) => socketSendJson('set-external-message-visible', payload),
  onAir: (payload: boolean) => socketSendJson('set-onAir', payload),
  timerBlink: (payload: boolean) => socketSendJson('set-timer-blink', payload),
  timerBlackout: (payload: boolean) => socketSendJson('set-timer-blackout', payload),
};

export const usePlaybackControl = () => {
  const featureSelector = (state: RuntimeStore) => ({
    playback: state.playback,
    selectedEventIndex: state.loaded.selectedEventIndex,
    numEvents: state.loaded.numEvents,
  });

  return useRuntimeStore(featureSelector);
};

export const setPlayback = {
  start: () => socketSendJson('start'),
  pause: () => socketSendJson('pause'),
  roll: () => socketSendJson('roll'),
  startNext: () => socketSendJson('start-next'),
  previous: () => {
    socketSendJson('previous');
  },
  next: () => {
    socketSendJson('next');
  },
  stop: () => {
    socketSendJson('stop');
  },
  reload: () => {
    socketSendJson('reload');
  },
  addTime: (amount: number) => {
    socketSendJson('addtime', amount);
  },
};

<<<<<<< HEAD
export const useExtraTimerTime = () => {
  const featureSelector = (state: RuntimeStore) => state.timer1.current;

  return useRuntimeStore(featureSelector);
};

export const useExtraTimer = () => {
  const featureSelector = (state: RuntimeStore) => state.timer1;

  return useRuntimeStore(featureSelector);
};

export const setExtraTimer = {
  start: () => socketSendJson('timer-play'),
  pause: () => socketSendJson('timer-pause'),
  stop: () => socketSendJson('timer-stop'),
  setDirection: (direction: SimpleDirection) => socketSendJson('timer-direction', direction),
  setTime: (time: number) => socketSendJson('timer-set', time),
};

export const useInfoPanel = () => {
  const featureSelector = (state: RuntimeStore) => ({
    eventNow: state.eventNow,
    eventNext: state.eventNext,
    playback: state.playback,
    selectedEventIndex: state.loaded.selectedEventIndex,
    numEvents: state.loaded.numEvents,
  });

  return useRuntimeStore(featureSelector);
};

=======
>>>>>>> fc5800bc
export const useCuesheet = () => {
  const featureSelector = (state: RuntimeStore) => ({
    playback: state.playback,
    selectedEventId: state.loaded.selectedEventId,
    selectedEventIndex: state.loaded.selectedEventIndex,
    numEvents: state.loaded.numEvents,
    titleNow: state.eventNow?.title || '',
  });

  return useRuntimeStore(featureSelector);
};

export const setEventPlayback = {
  loadEvent: (eventId: string) => socketSendJson('loadid', eventId),
  startEvent: (eventId: string) => socketSendJson('startid', eventId),
  start: () => socketSendJson('start'),
  pause: () => socketSendJson('pause'),
};

export const useTimer = () => {
  const featureSelector = (state: RuntimeStore) => ({
    ...state.timer,
  });

  return useRuntimeStore(featureSelector);
};

export const setClientName = (newName: string) => socketSendJson('set-client-name', newName);

export const useRuntimeOverview = () => {
  const featureSelector = (state: RuntimeStore) => ({
    playback: state.playback,
    clock: state.timer.clock,
    numEvents: state.loaded.numEvents,
    selectedEventIndex: state.loaded.selectedEventIndex,
  });

  return useRuntimeStore(featureSelector);
};<|MERGE_RESOLUTION|>--- conflicted
+++ resolved
@@ -80,7 +80,6 @@
   },
 };
 
-<<<<<<< HEAD
 export const useExtraTimerTime = () => {
   const featureSelector = (state: RuntimeStore) => state.timer1.current;
 
@@ -101,20 +100,6 @@
   setTime: (time: number) => socketSendJson('timer-set', time),
 };
 
-export const useInfoPanel = () => {
-  const featureSelector = (state: RuntimeStore) => ({
-    eventNow: state.eventNow,
-    eventNext: state.eventNext,
-    playback: state.playback,
-    selectedEventIndex: state.loaded.selectedEventIndex,
-    numEvents: state.loaded.numEvents,
-  });
-
-  return useRuntimeStore(featureSelector);
-};
-
-=======
->>>>>>> fc5800bc
 export const useCuesheet = () => {
   const featureSelector = (state: RuntimeStore) => ({
     playback: state.playback,
