--- conflicted
+++ resolved
@@ -1,11 +1,7 @@
 import { useCallback } from 'react';
 import { useMutation, useQueryClient } from '@tanstack/react-query';
 import { OntimeRundown, OntimeRundownEntry, SupportedEvent } from 'ontime-types';
-<<<<<<< HEAD
-import { getCueCandidate } from 'ontime-utils';
-=======
-import { swapOntimeEvents } from 'ontime-utils';
->>>>>>> 51c31ada
+import { getCueCandidate, swapOntimeEvents } from 'ontime-utils';
 
 import { RUNDOWN_TABLE, RUNDOWN_TABLE_KEY } from '../api/apiConstants';
 import { logAxiosError } from '../api/apiUtils';
@@ -134,7 +130,6 @@
     onError: (_error, _newEvent, context) => {
       queryClient.setQueryData([RUNDOWN_TABLE_KEY, context?.newEvent.id], context?.previousEvent);
     },
-
     // Mutation finished, failed or successful
     // Fetch anyway, just to be sure
     onSettled: async () => {
