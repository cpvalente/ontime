--- conflicted
+++ resolved
@@ -28,16 +28,9 @@
       "user8": "",
       "user9": "",
       "type": "event",
-<<<<<<< HEAD
-      "revision": 5,
-      "id": "bb857",
-      "cue": "1",
-      "delay": 0
-=======
       "revision": 0,
       "id": "aa42f",
       "cue": "1"
->>>>>>> a84c0654
     },
     {
       "title": "title 2",
@@ -63,16 +56,9 @@
       "user8": "",
       "user9": "",
       "type": "event",
-<<<<<<< HEAD
-      "revision": 3,
-      "id": "05eaa",
-      "cue": "2",
-      "delay": 0
-=======
       "revision": 0,
       "id": "d71bc",
       "cue": "2"
->>>>>>> a84c0654
     },
     {
       "title": "title 3",
@@ -81,17 +67,10 @@
       "note": "",
       "endAction": "none",
       "timerType": "count-down",
-<<<<<<< HEAD
-      "timeStart": 180000,
-      "timeEnd": 240000,
-      "duration": 60000,
-      "isPublic": false,
-=======
       "timeStart": 39600000,
       "timeEnd": 720000,
       "duration": 47520000,
       "isPublic": true,
->>>>>>> a84c0654
       "skip": false,
       "colour": "",
       "user0": "",
@@ -105,20 +84,9 @@
       "user8": "",
       "user9": "",
       "type": "event",
-<<<<<<< HEAD
-      "revision": 3,
-      "id": "100cd",
-      "cue": "3",
-      "delay": 0
-    },
-    {
-      "type": "block",
-      "id": "087db"
-=======
       "revision": 0,
       "id": "da5b4",
       "cue": "3"
->>>>>>> a84c0654
     }
   ],
   "project": {
