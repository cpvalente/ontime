<<<<<<< HEAD
import { EndAction, TimerLifeCycle, TimerType } from 'ontime-types';
=======
import { Playback, TimerLifeCycle, TimerState } from 'ontime-types';
>>>>>>> 76c8f8a4

import { eventStore } from '../stores/EventStore.js';
import { PlaybackService } from './PlaybackService.js';
import { updateRoll } from './rollUtils.js';
import { DAY_TO_MS } from '../utils/time.js';
import { integrationService } from './integration-service/IntegrationService.js';
import { getCurrent, getElapsed, getExpectedFinish } from './timerUtils.js';
import { clock } from './Clock.js';

export class TimerService {
  private readonly _interval: NodeJS.Timer;

  playback: Playback;
  timer: TimerState;

  loadedTimerId: null;
  private pausedTime: number;
  private pausedAt: number | null;
  private secondaryTarget: number | null;

<<<<<<< HEAD
  timer: {
    clock: number; // realtime clock
    current: number | null; // running countdown
    elapsed: number | null; // elapsed time in current timer
    expectedFinish: number | null;
    addedTime: number; // time added by user, can be negative
    startedAt: number | null;
    finishedAt: number | null; // only if timer has already finished
    secondaryTimer: number | null; // used for roll mode
    selectedEventId: string | null;
    duration: number | null;
    timerType: TimerType | null;
    endAction: EndAction | null;
  };

=======
>>>>>>> 76c8f8a4
  /**
   * @constructor
   * @param {object} [timerConfig]
   * @param {number} [timerConfig.refresh]
   */
  constructor(timerConfig?) {
    this._clear();
    this._interval = setInterval(() => this.update(), timerConfig?.refresh || 1000);
  }

  /**
   * Clears internal state
   * @private
   */
  _clear() {
    this.playback = Playback.Stop;
    this.timer = {
      clock: clock.timeNow(),
      current: null,
      elapsed: null,
      expectedFinish: null,
      addedTime: 0,
      startedAt: null,
      finishedAt: null,
      secondaryTimer: null,
      selectedEventId: null,
      duration: null,
      timerType: null,
      endAction: null,
    };
    this.loadedTimerId = null;
    this.pausedTime = 0;
    this.pausedAt = null;
    this.secondaryTarget = null;
  }

  /**
   * Reloads information for currently running timer
   * @param timer
   */
  hotReload(timer) {
    if (typeof timer === 'undefined') {
      this.stop();
      return;
    }

    if (timer?.id !== this.loadedTimerId) {
      // event timer only concerns itself with current event
      return;
    }

    if (timer?.skip) {
      this.stop();
    }

    // TODO: check if any relevant information warrants update

    // update relevant information and force update
    this.timer.duration = timer.duration;
    this.timer.timerType = timer.timerType;
    this.timer.endAction = timer.endAction;

    // this might not be ideal
    this.timer.finishedAt = null;
    this.timer.expectedFinish = getExpectedFinish(
      this.timer.startedAt,
      this.timer.finishedAt,
      this.timer.duration,
      this.pausedTime,
      this.timer.addedTime,
    );
    if (this.timer.startedAt === null) {
      this.timer.current = timer.duration;
    }
    this.update();
  }

  /**
   * Loads given timer to object
   * @param {object} timer
   * @param {number} timer.id
   * @param {number} timer.timeStart
   * @param {number} timer.timeEnd
   * @param {number} timer.duration
   * @param {string} timer.timerBehaviour
   * @param {string} timer.timerType
   * @param {boolean} timer.skip
   */
  load(timer) {
    if (timer.skip) {
      throw new Error('Refuse load of skipped event');
    }

    this._clear();

    this.loadedTimerId = timer.id;
    this.timer.duration = timer.duration;
    this.timer.current = timer.duration;
    this.playback = Playback.Armed;
    this.timer.timerType = timer.timerType;
    this.timer.endAction = timer.endAction;
    this.pausedTime = 0;
    this.pausedAt = 0;

    this._onLoad();
  }

  /**
   * Handles side effects related to onLoad event
   * @private
   */
  _onLoad() {
    eventStore.set('playback', this.playback);
    eventStore.set('timer', this.timer);
    integrationService.dispatch(TimerLifeCycle.onLoad);
  }

  start() {
    if (!this.loadedTimerId) {
      return;
    }

    if (this.playback === Playback.Play) {
      return;
    }

    this.timer.clock = clock.timeNow();

    // add paused time
    if (this.pausedTime) {
      this.timer.addedTime += this.pausedTime;
      this.pausedAt = null;
      this.pausedTime = 0;
    } else {
      this.timer.startedAt = this.timer.clock;
    }

    this.playback = Playback.Play;
    this.timer.expectedFinish = getExpectedFinish(
      this.timer.startedAt,
      this.timer.finishedAt,
      this.timer.duration,
      this.pausedTime,
      this.timer.addedTime,
    );
    this._onStart();
  }

  /**
   * Handles side effects related to onStart event
   * @private
   */
  _onStart() {
    eventStore.set('playback', this.playback);
    eventStore.set('timer', this.timer);
    integrationService.dispatch(TimerLifeCycle.onStart);
  }

  pause() {
    if (this.playback !== Playback.Play) {
      return;
    }

    this.playback = Playback.Pause;
    this.timer.clock = clock.timeNow();
    this.pausedAt = this.timer.clock;
    this._onPause();
  }

  _onPause() {
    eventStore.set('playback', this.playback);
    eventStore.set('timer', this.timer);
    integrationService.dispatch(TimerLifeCycle.onPause);
  }

  stop() {
    if (this.playback === Playback.Stop) {
      return;
    }

    this._clear();
    this._onStop();
  }

  _onStop() {
    eventStore.set('playback', this.playback);
    eventStore.set('timer', this.timer);
    integrationService.dispatch(TimerLifeCycle.onStop);
  }

  /**
   * Delays running timer by given amount
   * @param {number} amount
   */
  delay(amount: number) {
    if (!this.loadedTimerId) {
      return;
    }

    this.timer.addedTime += amount;

    // handle edge cases
    if (amount < 0 && Math.abs(amount) > this.timer.current) {
      if (this.timer.finishedAt === null) {
        // if we will make the clock negative
        this.timer.finishedAt = clock.timeNow();
      }
    } else if (this.timer.current < 0 && this.timer.current + amount > 0) {
      // clock will go from negative to positive
      this.timer.finishedAt = null;
    }

    // force an update
    this.update();
  }

  update() {
    this.timer.clock = clock.timeNow();

    if (this.playback === Playback.Roll) {
      const tempCurrentTimer = {
        selectedEventId: this.loadedTimerId,
        current: this.timer.current,
        // safeguard on midnight rollover
        _finishAt:
          this.timer.expectedFinish >= this.timer.startedAt
            ? this.timer.expectedFinish
            : this.timer.expectedFinish + DAY_TO_MS,

        clock: this.timer.clock,
        secondaryTimer: this.timer.secondaryTimer,
        _secondaryTarget: this.secondaryTarget,
      };
      const { updatedTimer, updatedSecondaryTimer, doRollLoad, isFinished } = updateRoll(tempCurrentTimer);

      this.timer.current = updatedTimer;
      this.timer.secondaryTimer = updatedSecondaryTimer;

      if (isFinished) {
        this.timer.selectedEventId = null;
        this.loadedTimerId = null;
        this._onFinish();
      }

      if (doRollLoad) {
        PlaybackService.roll();
      }
    } else {
      // we only update timer if a timer has been started
      if (this.timer.startedAt !== null) {
        if (this.playback === Playback.Pause) {
          this.pausedTime = this.timer.clock - this.pausedAt;
        }

        if (this.playback === Playback.Play && this.timer.current <= 0 && this.timer.finishedAt === null) {
          this.timer.finishedAt = this.timer.clock;
          this._onFinish();
        } else {
          this.timer.expectedFinish = getExpectedFinish(
            this.timer.startedAt,
            this.timer.finishedAt,
            this.timer.duration,
            this.pausedTime,
            this.timer.addedTime,
          );
        }
        this.timer.current = getCurrent(
          this.timer.startedAt,
          this.timer.duration,
          this.timer.addedTime,
          this.pausedTime,
          this.timer.clock,
        );

        this.timer.elapsed = getElapsed(this.timer.startedAt, this.timer.clock);
      }
    }
    this._onUpdate();
  }

  _onUpdate() {
    eventStore.set('timer', this.timer);
    integrationService.dispatch(TimerLifeCycle.onUpdate);
  }

  _onFinish() {
    eventStore.set('timer', this.timer);
    integrationService.dispatch(TimerLifeCycle.onFinish);
    if (this.timer.endAction === EndAction.Stop) {
      PlaybackService.stop();
    } else if (this.timer.endAction === EndAction.LoadNext) {
      // we need to delay here to put this action in the queue stack. otherwise it won't be executed properly
      setTimeout(() => {
        PlaybackService.loadNext();
      }, 0);
    } else if (this.timer.endAction === EndAction.PlayNext) {
      PlaybackService.startNext();
    }
  }

  roll(currentEvent, nextEvent, timers) {
    this._clear();
    this.timer.clock = clock.timeNow();

    if (currentEvent) {
      // there is something running, load
      this.timer.secondaryTimer = null;
      this.secondaryTarget = null;

      this.loadedTimerId = currentEvent.id;
      this.timer.startedAt = currentEvent.timeStart;
      this.timer.expectedFinish = currentEvent.timeEnd;
      this.timer.duration = timers.duration;
      this.timer.current = timers.current;
    } else if (nextEvent) {
      // nothing now, but something coming up
      this.timer.secondaryTimer = nextEvent.timeStart - this.timer.clock;
      this.secondaryTarget = nextEvent.timeStart;
    }

    this.playback = Playback.Roll;
    this._onRoll();
    this.update();
  }

  _onRoll() {
    this._onLoad();
  }

  shutdown() {
    clearInterval(this._interval);
  }
}

export const eventTimer = new TimerService();<|MERGE_RESOLUTION|>--- conflicted
+++ resolved
@@ -1,8 +1,4 @@
-<<<<<<< HEAD
-import { EndAction, TimerLifeCycle, TimerType } from 'ontime-types';
-=======
-import { Playback, TimerLifeCycle, TimerState } from 'ontime-types';
->>>>>>> 76c8f8a4
+import { EndAction, TimerLifeCycle, TimerType, Playback } from 'ontime-types';
 
 import { eventStore } from '../stores/EventStore.js';
 import { PlaybackService } from './PlaybackService.js';
@@ -23,24 +19,6 @@
   private pausedAt: number | null;
   private secondaryTarget: number | null;
 
-<<<<<<< HEAD
-  timer: {
-    clock: number; // realtime clock
-    current: number | null; // running countdown
-    elapsed: number | null; // elapsed time in current timer
-    expectedFinish: number | null;
-    addedTime: number; // time added by user, can be negative
-    startedAt: number | null;
-    finishedAt: number | null; // only if timer has already finished
-    secondaryTimer: number | null; // used for roll mode
-    selectedEventId: string | null;
-    duration: number | null;
-    timerType: TimerType | null;
-    endAction: EndAction | null;
-  };
-
-=======
->>>>>>> 76c8f8a4
   /**
    * @constructor
    * @param {object} [timerConfig]
