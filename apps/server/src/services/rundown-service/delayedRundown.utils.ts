--- conflicted
+++ resolved
@@ -176,8 +176,6 @@
 export async function cachedClear() {
   await DataProvider.clearRundown();
   runtimeCacheStore.setCached(delayedRundownCacheKey, []);
-<<<<<<< HEAD
-=======
 }
 
 /**
@@ -205,7 +203,6 @@
   }
 
   await DataProvider.setRundown(rundownToUpdate);
->>>>>>> 51c31ada
 }
 
 /**
