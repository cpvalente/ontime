--- conflicted
+++ resolved
@@ -10,32 +10,16 @@
 } from 'ontime-types';
 import { generateId, getCueCandidate } from 'ontime-utils';
 import { DataProvider } from '../../classes/data-provider/DataProvider.js';
-<<<<<<< HEAD
-import { block as blockDef, delay as delayDef } from '../../models/eventsDefinition.js';
-=======
 import { block as blockDef, delay as delayDef, event as eventDef } from '../../models/eventsDefinition.js';
->>>>>>> a46a0e16
 import { MAX_EVENTS } from '../../settings.js';
 import { EventLoader, eventLoader } from '../../classes/event-loader/EventLoader.js';
 import { eventTimer } from '../TimerService.js';
 import { sendRefetch } from '../../adapters/websocketAux.js';
 import { runtimeCacheStore } from '../../stores/cachingStore.js';
-<<<<<<< HEAD
-import { cachedAdd, cachedDelete, cachedEdit, cachedReorder, delayedRundownCacheKey } from './delayedRundown.utils.js';
+import { cachedAdd, cachedClear, cachedDelete, cachedEdit, cachedReorder, delayedRundownCacheKey } from './delayedRundown.utils.js';
 import { logger } from '../../classes/Logger.js';
 import { validateEvent } from '../../utils/parser.js';
-=======
-import {
-  cachedAdd,
-  cachedClear,
-  cachedDelete,
-  cachedEdit,
-  cachedReorder,
-  delayedRundownCacheKey,
-} from './delayedRundown.utils.js';
-import { logger } from '../../classes/Logger.js';
 import { clock } from '../Clock.js';
->>>>>>> a46a0e16
 
 /**
  * Forces rundown to be recalculated
