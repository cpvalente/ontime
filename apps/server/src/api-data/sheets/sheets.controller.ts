--- conflicted
+++ resolved
@@ -72,7 +72,27 @@
   }
 }
 
-<<<<<<< HEAD
+export async function getWorksheetNamesFromSheet(req: Request, res: Response) {
+  try {
+    const { sheetId } = req.params;
+    const { worksheetOptions } = await getWorksheetOptions(sheetId);
+    res.status(200).send(worksheetOptions);
+  } catch (error) {
+    const message = getErrorMessage(error);
+    res.status(500).send({ message });
+  }
+}
+
+export async function getWorksheetNamesFromSheet(req: Request, res: Response) {
+  try {
+    const { sheetId } = req.params;
+    const { worksheetOptions } = await getWorksheetOptions(sheetId);
+    res.status(200).send(worksheetOptions);
+  } catch (error) {
+    res.status(500).send({ message: String(error) });
+  }
+}
+
 export async function readFromSheet(
   req: Request,
   res: Response<
@@ -83,19 +103,6 @@
     | ErrorResponse
   >,
 ) {
-=======
-export async function getWorksheetNamesFromSheet(req: Request, res: Response) {
-  try {
-    const { sheetId } = req.params;
-    const { worksheetOptions } = await getWorksheetOptions(sheetId);
-    res.status(200).send(worksheetOptions);
-  } catch (error) {
-    res.status(500).send({ message: String(error) });
-  }
-}
-
-export async function readFromSheet(req: Request, res: Response) {
->>>>>>> d432f1e3
   try {
     const { sheetId } = req.params;
     const { options } = req.body;
