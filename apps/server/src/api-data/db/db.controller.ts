--- conflicted
+++ resolved
@@ -16,11 +16,7 @@
 import { ensureJsonExtension } from '../../utils/fileManagement.js';
 import { generateUniqueFileName } from '../../utils/generateUniqueFilename.js';
 import { appStateService } from '../../services/app-state-service/AppStateService.js';
-<<<<<<< HEAD
-import { handleMaybeExcel } from '../../utils/parser.js';
 import { getErrorMessage } from 'ontime-utils';
-=======
->>>>>>> d432f1e3
 
 export async function patchPartialProjectFile(req: Request, res: Response<DatabaseModel | ErrorResponse>) {
   // all fields are optional in validation
@@ -81,22 +77,11 @@
 }
 
 export async function projectDownload(_req: Request, res: Response) {
-<<<<<<< HEAD
-  const { title } = DataProvider.getProjectData();
-  const fileTitle = title || 'ontime data';
-
+  const fileTitle = projectService.getProjectTitle();
   res.download(resolveDbPath, `${fileTitle}.json`, (error) => {
     if (error) {
       const message = getErrorMessage(error);
       res.status(500).send({ message });
-=======
-  const fileTitle = projectService.getProjectTitle();
-  res.download(resolveDbPath, `${fileTitle}.json`, (err) => {
-    if (err) {
-      res.status(500).send({
-        message: `Could not download the file: ${err}`,
-      });
->>>>>>> d432f1e3
     }
   });
 }
@@ -265,32 +250,4 @@
 export async function getInfo(_req: Request, res: Response<GetInfo>) {
   const info = await projectService.getInfo();
   res.status(200).send(info);
-<<<<<<< HEAD
-}
-
-/**
- * uploads and parses an excel spreadsheet
- * @returns parsed result
- */
-export async function previewSpreadsheet(req: Request, res: Response) {
-  if (!req.file) {
-    res.status(400).send({ message: 'File not found' });
-    return;
-  }
-
-  try {
-    const filePath = req.file.path;
-    if (!fs.existsSync(filePath)) {
-      throw new Error('Upload failed');
-    }
-
-    const options = JSON.parse(req.body.options);
-    const { data } = handleMaybeExcel(filePath, options);
-    res.status(200).send(data);
-  } catch (error) {
-    const message = getErrorMessage(error);
-    res.status(500).send({ message });
-  }
-=======
->>>>>>> d432f1e3
 }