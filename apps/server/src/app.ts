import { HttpSettings, LogOrigin, OSCSettings } from 'ontime-types';

import 'dotenv/config';
import express from 'express';
import expressStaticGzip from 'express-static-gzip';
import http, { type Server } from 'http';
import cors from 'cors';

// import utils
import { join, resolve } from 'path';
import {
  currentDirectory,
  environment,
  isProduction,
  resolveExternalsDirectory,
  resolveStylesDirectory,
  resolvedPath,
} from './setup.js';
import { ONTIME_VERSION } from './ONTIME_VERSION.js';

// Import Routes
import { router as rundownRouter } from './routes/rundownRouter.js';
import { router as projectRouter } from './routes/projectRouter.js';
import { router as ontimeRouter } from './routes/ontimeRouter.js';
import { router as apiRouter } from './routes/apiRouter.js';

// Import adapters
import { OscServer } from './adapters/OscAdapter.js';
import { socket } from './adapters/WebsocketAdapter.js';
import { DataProvider } from './classes/data-provider/DataProvider.js';
import { dbLoadingProcess } from './modules/loadDb.js';

// Services
import { eventTimer } from './services/TimerService.js';
import { eventLoader } from './classes/event-loader/EventLoader.js';
import { integrationService } from './services/integration-service/IntegrationService.js';
import { logger } from './classes/Logger.js';
import { oscIntegration } from './services/integration-service/OscIntegration.js';
import { httpIntegration } from './services/integration-service/HttpIntegration.js';
import { populateStyles } from './modules/loadStyles.js';
import { eventStore } from './stores/EventStore.js';
import { PlaybackService } from './services/PlaybackService.js';
import { restoreService } from './services/RestoreService.js';
import { messageService } from './services/message-service/MessageService.js';
<<<<<<< HEAD
import { state } from './state.js';
=======
import { populateDemo } from './modules/loadDemo.js';
>>>>>>> e6bb52ad

console.log(`Starting Ontime version ${ONTIME_VERSION}`);

if (!isProduction) {
  console.log(`Ontime running in ${environment} environment`);
  console.log(`Ontime directory at ${currentDirectory} `);
}

// Create express APP
const app = express();
app.disable('x-powered-by');

// setup cors for all routes
app.use(cors());

// enable pre-flight cors
app.options('*', cors());

// Implement middleware
app.use(express.urlencoded({ extended: true }));
app.use(express.json({ limit: '1mb' }));

// Implement route endpoints
app.use('/events', rundownRouter);
app.use('/project', projectRouter);
app.use('/ontime', ontimeRouter);
app.use('/api', apiRouter);

// serve static - css
app.use('/external/styles', express.static(resolveStylesDirectory));
app.use('/external/', express.static(resolveExternalsDirectory));
app.use('/external', (req, res) => {
  res.status(404).send(`${req.originalUrl} not found`);
});

// serve static - react, in dev/test mode we fetch the React app from module
const reactAppPath = join(currentDirectory, resolvedPath());
app.use(
  expressStaticGzip(reactAppPath, {
    enableBrotli: true,
    orderPreference: ['br'],
  }),
);

app.get('*', (req, res) => {
  res.sendFile(resolve(currentDirectory, resolvedPath(), 'index.html'));
});

// Implement catch all
app.use((error, response) => {
  response.status(400).send('Unhandled request');
});

/***************  START SERVICES ***************/

/* Override config
 * ----------------
 *
 * Configuration of services comes from app general config
 * It can be overridden here by the settings in the db
 * It can also be overridden on call
 *
 * Start order
 * ----------------
 *
 * The services need to be started in a certain order,
 * the enum below enforces that
 */

enum OntimeStartOrder {
  Error,
  InitAssets,
  InitServer,
  InitIO,
}

let step = OntimeStartOrder.InitAssets;
let expressServer: Server | null = null;
let oscServer: OscServer | null = null;

const checkStart = (currentState: OntimeStartOrder) => {
  if (step !== currentState) {
    step = OntimeStartOrder.Error;
    throw new Error('Init order error: initAssets > startServer > startOsc > startIntegrations');
  } else {
    if (step === 1 || step === 2) {
      step = step + 1;
    }
  }
};

export const initAssets = async () => {
  checkStart(OntimeStartOrder.InitAssets);
  await dbLoadingProcess;
  populateStyles();
  populateDemo();
};

/**
 * Starts servers
 * @return {Promise<string>}
 */
export const startServer = async () => {
  checkStart(OntimeStartOrder.InitServer);

  const { serverPort } = DataProvider.getSettings();
  const returnMessage = `Ontime is listening on port ${serverPort}`;

  expressServer = http.createServer(app);

  socket.init(expressServer);
  eventLoader.init();

  // load restore point if it exists
  const maybeRestorePoint = await restoreService.load();

  if (maybeRestorePoint) {
    logger.info(LogOrigin.Server, 'Found resumable state');
    PlaybackService.resume(maybeRestorePoint);
  }

  /**
   * Module initialises the services and provides initial payload for the store
   * Currently registered objects in store
   * - Timer Service      timer
   * - Timer Service      playback
   * - Message Service    timerMessage
   * - Message Service    publicMessage
   * - Message Service    lowerMessage
   * - Message Service    onAir
   * - Event Loader       loaded
   * - Event Loader       eventNow
   * - Event Loader       publicEventNow
   * - Event Loader       eventNext
   * - Event Loader       publicEventNext
   */
  eventStore.init({
    timer: state.timer,
    playback: state.playback,
    timerMessage: messageService.timerMessage,
    publicMessage: messageService.publicMessage,
    lowerMessage: messageService.lowerMessage,
    externalMessage: messageService.externalMessage,
    onAir: messageService.onAir,
    loaded: eventLoader.loaded,
    eventNow: eventLoader.eventNow,
    publicEventNow: eventLoader.publicEventNow,
    eventNext: eventLoader.eventNext,
    publicEventNext: eventLoader.publicEventNext,
  });

  // eventStore set is a dependency of the services that publish to it
  messageService.init(eventStore.set.bind(eventStore));

  expressServer.listen(serverPort, '0.0.0.0');

  return { message: returnMessage, serverPort };
};

/**
 * @description starts OSC server
 * @param overrideConfig
 * @return {Promise<void>}
 */
export const startOSCServer = async (overrideConfig = null) => {
  checkStart(OntimeStartOrder.InitIO);

  const { osc } = DataProvider.getData();

  if (!osc.enabledIn) {
    logger.info(LogOrigin.Rx, 'OSC Input Disabled');
    return;
  }

  // Setup default port
  const oscSettings = {
    ...osc,
    portIn: overrideConfig?.port || osc.portIn,
  };

  // Start OSC Server
  logger.info(LogOrigin.Rx, `Starting OSC Server on port: ${oscSettings.portIn}`);
  oscServer = new OscServer(oscSettings);
};

/**
 * starts integrations
 */
export const startIntegrations = async (config?: { osc: OSCSettings; http: HttpSettings }) => {
  checkStart(OntimeStartOrder.InitIO);

  const { osc, http } = config ?? DataProvider.getData();

  if (!osc) {
    return 'OSC Invalid configuration';
  } else {
    const { success, message } = oscIntegration.init(osc);
    logger.info(LogOrigin.Tx, message);

    if (success) {
      integrationService.register(oscIntegration);
    }
  }
  if (!http) {
    return 'HTTP Invalid configuration';
  } else {
    const { success, message } = httpIntegration.init(http);
    logger.info(LogOrigin.Tx, message);

    if (success) {
      integrationService.register(httpIntegration);
    }
  }
};

/**
 * @description clean shutdown app services
 * @param {number} exitCode
 * @return {Promise<void>}
 */
export const shutdown = async (exitCode = 0) => {
  console.log(`Ontime shutting down with code ${exitCode}`);

  // clear the restore file if it was a normal exit
  // 0 means it was a SIGNAL
  // 1 means crash -> keep the file
  // 99 means it was the UI
  if (exitCode === 0 || exitCode === 99) {
    await restoreService.clear();
  }

  expressServer?.close();
  oscServer?.shutdown();
  eventTimer.shutdown();
  integrationService.shutdown();
  logger.shutdown();
  socket.shutdown();
  process.exit(exitCode);
};

process.on('exit', (code) => console.log(`Ontime exited with code: ${code}`));

process.on('unhandledRejection', async (error) => {
  logger.error(LogOrigin.Server, `Error: unhandled rejection ${error}`);
  await shutdown(1);
});

process.on('uncaughtException', async (error) => {
  logger.error(LogOrigin.Server, `Error: uncaught exception ${error}`);
  await shutdown(1);
});

// register shutdown signals
process.once('SIGHUP', async () => shutdown(0));
process.once('SIGINT', async () => shutdown(0));
process.once('SIGTERM', async () => shutdown(0));<|MERGE_RESOLUTION|>--- conflicted
+++ resolved
@@ -1,4 +1,4 @@
-import { HttpSettings, LogOrigin, OSCSettings } from 'ontime-types';
+import { HttpSettings, LogOrigin, OSCSettings, Playback } from "ontime-types";
 
 import 'dotenv/config';
 import express from 'express';
@@ -42,11 +42,8 @@
 import { PlaybackService } from './services/PlaybackService.js';
 import { restoreService } from './services/RestoreService.js';
 import { messageService } from './services/message-service/MessageService.js';
-<<<<<<< HEAD
+import { populateDemo } from './modules/loadDemo.js';
 import { state } from './state.js';
-=======
-import { populateDemo } from './modules/loadDemo.js';
->>>>>>> e6bb52ad
 
 console.log(`Starting Ontime version ${ONTIME_VERSION}`);
 
@@ -190,7 +187,7 @@
     publicMessage: messageService.publicMessage,
     lowerMessage: messageService.lowerMessage,
     externalMessage: messageService.externalMessage,
-    onAir: messageService.onAir,
+    onAir: state.playback !== Playback.Stop,
     loaded: eventLoader.loaded,
     eventNow: eventLoader.eventNow,
     publicEventNow: eventLoader.publicEventNow,
