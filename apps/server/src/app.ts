--- conflicted
+++ resolved
@@ -183,17 +183,13 @@
   const { serverPort: desiredPort } = settings;
 
   expressServer = http.createServer(app);
-<<<<<<< HEAD
 
   // the express server must be started before the socket otherwise the on error eventlissner will not attach properly
   const resultPort = await serverTryDesiredPort(expressServer, desiredPort);
   const portError = resultPort !== desiredPort;
   await getDataProvider().setSettings({ ...settings, serverPort: resultPort });
 
-  socket.init(expressServer);
-=======
   socket.init(expressServer, prefix);
->>>>>>> 41fe213e
 
   /**
    * Module initialises the services and provides initial payload for the store
@@ -236,23 +232,12 @@
   // TODO: pass event store to rundownservice
   runtimeService.init(maybeRestorePoint);
 
-<<<<<<< HEAD
   const nif = getNetworkInterfaces();
-  consoleSuccess(`Local: http://localhost:${resultPort}/editor`);
+  consoleSuccess(`Local: http://localhost:${resultPort}${prefix}/editor`);
   for (const key in nif) {
     const address = nif[key].address;
-    consoleSuccess(`Network: http://${address}:${resultPort}/editor`);
-  }
-=======
-  expressServer.listen(serverPort, '0.0.0.0', () => {
-    const nif = getNetworkInterfaces();
-    consoleSuccess(`Local: http://localhost:${serverPort}${prefix}/editor`);
-    for (const key in nif) {
-      const address = nif[key].address;
-      consoleSuccess(`Network: http://${address}:${serverPort}${prefix}/editor`);
-    }
-  });
->>>>>>> 41fe213e
+    consoleSuccess(`Network: http://${address}:${resultPort}${prefix}/editor`);
+  }
 
   const returnMessage = `Ontime is listening on port ${resultPort}`;
   logger.info(LogOrigin.Server, returnMessage);
