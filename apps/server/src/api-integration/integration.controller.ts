--- conflicted
+++ resolved
@@ -10,14 +10,11 @@
 import * as assert from '../utils/assert.js';
 import { isEmptyObject } from '../utils/parserUtils.js';
 import { parseProperty, updateEvent } from './integration.utils.js';
-<<<<<<< HEAD
 import { socket } from '../adapters/WebsocketAdapter.js';
-=======
 import { throttle } from '../utils/throttle.js';
 import { willCauseRegeneration } from '../services/rundown-service/rundownCacheUtils.js';
 
 const throttledUpdateEvent = throttle(updateEvent, 20);
->>>>>>> 3895b375
 
 export function dispatchFromAdapter(type: string, payload: unknown, _source?: 'osc' | 'ws' | 'http') {
   const action = type.toLowerCase();
