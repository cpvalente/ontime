import { LogOrigin } from 'ontime-types';
import type {
  Alias,
  DatabaseModel,
  GetInfo,
  HttpSettings,
  ProjectData,
  ErrorResponse,
  ProjectFileListResponse,
} from 'ontime-types';

import { RequestHandler, Request, Response } from 'express';
import fs from 'fs';
import { networkInterfaces } from 'os';
import { join } from 'path';
import { copyFile, rename, writeFile } from 'fs/promises';

import { fileHandler } from '../utils/parser.js';
import { DataProvider } from '../classes/data-provider/DataProvider.js';
import { failEmptyObjects, failIsNotArray } from '../utils/routerUtils.js';
import { PlaybackService } from '../services/PlaybackService.js';
import { eventStore } from '../stores/EventStore.js';
<<<<<<< HEAD
import { getAppDataPath, isDocker, lastLoadedProjectConfigPath, resolveDbPath, resolveStylesPath } from '../setup.js';
=======
import {
  getAppDataPath,
  isDocker,
  lastLoadedProjectConfigPath,
  resolveDbPath,
  resolveStylesPath,
  uploadsFolderPath,
} from '../setup.js';
>>>>>>> 65a5aaa6
import { oscIntegration } from '../services/integration-service/OscIntegration.js';
import { httpIntegration } from '../services/integration-service/HttpIntegration.js';
import { logger } from '../classes/Logger.js';
import { deleteAllEvents, notifyChanges } from '../services/rundown-service/RundownService.js';
import { deepmerge } from 'ontime-utils';
import { runtimeCacheStore } from '../stores/cachingStore.js';
import { delayedRundownCacheKey } from '../services/rundown-service/delayedRundown.utils.js';
import { integrationService } from '../services/integration-service/IntegrationService.js';
import { getProjectFiles } from '../utils/getFileListFromFolder.js';
<<<<<<< HEAD
=======
import { configService } from '../services/ConfigService.js';
import { deleteFile } from '../utils/parserUtils.js';
import { validateProjectFiles } from './ontimeController.validate.js';
import { dbModel } from '../models/dataModel.js';
>>>>>>> 65a5aaa6

// Create controller for GET request to '/ontime/poll'
// Returns data for current state
export const poll = async (req, res) => {
  try {
    const s = eventStore.poll();
    res.status(200).send(s);
  } catch (error) {
    res.status(500).send({
      message: `Could not get sync data: ${error}`,
    });
  }
};

// Create controller for GET request to '/ontime/db'
// Returns -
export const dbDownload = async (req, res) => {
  const { title } = DataProvider.getProjectData();
  const fileTitle = title || 'ontime data';

  res.download(resolveDbPath, `${fileTitle}.json`, (err) => {
    if (err) {
      res.status(500).send({
        message: `Could not download the file: ${err}`,
      });
    }
  });
};

/**
 * Parses a file and returns the result objects
 * @param file
 * @param _req
 * @param _res
 * @param options
 */
async function parseFile(file, _req, _res, options) {
  if (!fs.existsSync(file)) {
    throw new Error('Upload failed');
  }
  const result = await fileHandler(file, options);
  return result.data;
}

/**
 * parse an uploaded file and apply its parsed objects
 * @param file
 * @param req
 * @param res
 * @param [options]
 * @returns {Promise<void>}
 */
const parseAndApply = async (file, _req, res, options) => {
  const result = await parseFile(file, _req, res, options);

  PlaybackService.stop();

  const newRundown = result.rundown || [];
  if (options?.onlyRundown === 'true') {
    await DataProvider.setRundown(newRundown);
  } else {
    await DataProvider.mergeIntoData(result);
  }
  notifyChanges({ timer: true, external: true, reset: true });
};

/**
 * @description Gets information on IPV4 non-internal interfaces
 * @returns {array} - Array of objects {name: ip}
 */
const getNetworkInterfaces = () => {
  const nets = networkInterfaces();
  const results = [];

  for (const name of Object.keys(nets)) {
    for (const net of nets[name]) {
      // Skip over non-IPv4 and internal (i.e. 127.0.0.1) addresses
      if (net.family === 'IPv4' && !net.internal) {
        results.push({
          name: name,
          address: net.address,
        });
      }
    }
  }

  return results;
};

// Create controller for GET request to '/ontime/info'
// Returns -
export const getInfo = async (req: Request, res: Response<GetInfo>) => {
  const { version, serverPort } = DataProvider.getSettings();
  const osc = DataProvider.getOsc();

  // get nif and inject localhost
  const ni = getNetworkInterfaces();
  ni.unshift({ name: 'localhost', address: '127.0.0.1' });
  const cssOverride = resolveStylesPath;

  // send object with network information
  res.status(200).send({
    networkInterfaces: ni,
    version,
    serverPort,
    osc,
    cssOverride,
  });
};

// Create controller for POST request to '/ontime/aliases'
// Returns -
export const getAliases = async (req, res) => {
  const aliases = DataProvider.getAliases();
  res.status(200).send(aliases);
};

// Create controller for POST request to '/ontime/aliases'
// Returns ACK message
export const postAliases = async (req, res) => {
  if (failIsNotArray(req.body, res)) {
    return;
  }
  try {
    const newAliases: Alias[] = [];
    req.body.forEach((a) => {
      newAliases.push({
        enabled: a.enabled,
        alias: a.alias,
        pathAndParams: a.pathAndParams,
      });
    });
    await DataProvider.setAliases(newAliases);
    res.status(200).send(newAliases);
  } catch (error) {
    res.status(400).send({ message: error.toString() });
  }
};

// Create controller for GET request to '/ontime/userfields'
// Returns -
export const getUserFields = async (req, res) => {
  const userFields = DataProvider.getUserFields();
  res.status(200).send(userFields);
};

// Create controller for POST request to '/ontime/userfields'
// Returns ACK message
export const postUserFields = async (req, res) => {
  if (failEmptyObjects(req.body, res)) {
    return;
  }
  try {
    const persistedData = DataProvider.getUserFields();
    const newData = deepmerge(persistedData, req.body);
    await DataProvider.setUserFields(newData);
    res.status(200).send(newData);
  } catch (error) {
    res.status(400).send({ message: error.toString() });
  }
};

// Create controller for POST request to '/ontime/settings'
// Returns -
export const getSettings = async (req, res) => {
  const settings = DataProvider.getSettings();
  res.status(200).send(settings);
};

function extractPin(value: string | undefined | null, fallback: string | null): string | null {
  if (value === null) {
    return value;
  }
  if (typeof value === 'undefined') {
    return fallback;
  }
  if (value.length === 0) {
    return null;
  }
  return value;
}

// Create controller for POST request to '/ontime/settings'
// Returns ACK message
export const postSettings = async (req, res) => {
  if (failEmptyObjects(req.body, res)) {
    return;
  }
  try {
    const settings = DataProvider.getSettings();
    const editorKey = extractPin(req.body?.editorKey, settings.editorKey);
    const operatorKey = extractPin(req.body?.operatorKey, settings.operatorKey);
    const serverPort = Number(req.body?.serverPort);
    if (isNaN(serverPort)) {
      return res.status(400).send(`Invalid value found for server port: ${req.body?.serverPort}`);
    }

    const hasChangedPort = settings.serverPort !== serverPort;

    if (isDocker && hasChangedPort) {
      return res.status(403).json({ message: 'Can`t change port when running inside docker' });
    }

    let timeFormat = settings.timeFormat;
    if (req.body?.timeFormat === '12' || req.body?.timeFormat === '24') {
      timeFormat = req.body.timeFormat;
    }

    const language = req.body?.language || 'en';

    const newData = {
      ...settings,
      editorKey,
      operatorKey,
      timeFormat,
      language,
      serverPort,
    };
    await DataProvider.setSettings(newData);
    res.status(200).send(newData);
  } catch (error) {
    res.status(400).send({ message: error.toString() });
  }
};

/**
 * @description Get view Settings
 * @method GET
 */
export const getViewSettings = async (req, res) => {
  const views = DataProvider.getViewSettings();
  res.status(200).send(views);
};

/**
 * @description Change view Settings
 * @method POST
 */
export const postViewSettings = async (req, res) => {
  if (failEmptyObjects(req.body, res)) {
    return;
  }

  try {
    const newData = {
      overrideStyles: req.body.overrideStyles,
      endMessage: req.body?.endMessage || '',
      normalColor: req.body.normalColor,
      warningColor: req.body.warningColor,
      warningThreshold: req.body.warningThreshold,
      dangerColor: req.body.dangerColor,
      dangerThreshold: req.body.dangerThreshold,
    };
    await DataProvider.setViewSettings(newData);
    res.status(200).send(newData);
  } catch (error) {
    res.status(400).send({ message: error.toString() });
  }
};

// Create controller for GET request to '/ontime/osc'
// Returns -
export const getOSC = async (req, res) => {
  const osc = DataProvider.getOsc();
  res.status(200).send(osc);
};

// Create controller for POST request to '/ontime/osc'
// Returns ACK message
export const postOSC = async (req, res) => {
  if (failEmptyObjects(req.body, res)) {
    return;
  }

  try {
    const oscSettings = req.body;
    await DataProvider.setOsc(oscSettings);

    integrationService.unregister(oscIntegration);

    // TODO: this update could be more granular, checking that relevant data was changed
    const { success, message } = oscIntegration.init(oscSettings);
    logger.info(LogOrigin.Tx, message);

    if (success) {
      integrationService.register(oscIntegration);
    }

    res.send(oscSettings).status(200);
  } catch (error) {
    res.status(400).send({ message: error.toString() });
  }
};

export const postOscSubscriptions = async (req, res) => {
  if (failEmptyObjects(req.body, res)) {
    return;
  }

  try {
    const subscriptions = req.body;
    const oscSettings = DataProvider.getOsc();
    oscSettings.subscriptions = subscriptions;
    await DataProvider.setOsc(oscSettings);

    // TODO: this update could be more granular, checking that relevant data was changed
    const { message } = oscIntegration.init(oscSettings);
    logger.info(LogOrigin.Tx, message);

    res.send(oscSettings).status(200);
  } catch (error) {
    res.status(400).send({ message: error.toString() });
  }
};

// Create controller for GET request to '/ontime/http'
export const getHTTP = async (_req, res: Response<HttpSettings>) => {
  const http = DataProvider.getHttp();
  res.status(200).send(http);
};

// Create controller for POST request to '/ontime/http'
export const postHTTP = async (req, res) => {
  if (failEmptyObjects(req.body, res)) {
    return;
  }

  try {
    const httpSettings = req.body;
    await DataProvider.setHttp(httpSettings);

    integrationService.unregister(httpIntegration);

    // TODO: this update could be more granular, checking that relevant data was changed
    const { success, message } = httpIntegration.init(httpSettings);
    logger.info(LogOrigin.Tx, message);

    if (success) {
      integrationService.register(httpIntegration);
    }

    res.send(httpSettings).status(200);
  } catch (error) {
    res.status(400).send({ message: error.toString() });
  }
};

export async function patchPartialProjectFile(req, res) {
  if (failEmptyObjects(req.body, res)) {
    return;
  }

  try {
    const patchDb: Partial<DatabaseModel> = {
      project: req.body?.project,
      settings: req.body?.settings,
      viewSettings: req.body?.viewSettings,
      osc: req.body?.osc,
      aliases: req.body?.aliases,
      userFields: req.body?.userFields,
      rundown: req.body?.rundown,
    };

    await DataProvider.mergeIntoData(patchDb);
    if (patchDb.rundown !== undefined) {
      // it is likely cheaper to invalidate cache than to calculate diff
      PlaybackService.stop();
      runtimeCacheStore.invalidate(delayedRundownCacheKey);
      notifyChanges({ external: true, reset: true });
    }
    res.status(200).send();
  } catch (error) {
    res.status(400).send({ message: error.toString() });
  }
}

/**
 * uploads, parses and applies the data from a given file
 */
export const dbUpload = async (req, res) => {
  if (!req.file) {
    res.status(400).send({ message: 'File not found' });
    return;
  }
  const options = req.query;
  const file = req.file.path;
  try {
    await parseAndApply(file, req, res, options);
    res.status(200).send();
  } catch (error) {
    res.status(400).send({ message: `Failed parsing ${error}` });
  }
};

/**
 * uploads and parses an excel file
 * @returns parsed result
 */
export async function previewExcel(req, res) {
  if (!req.file) {
    res.status(400).send({ message: 'File not found' });
    return;
  }

  try {
    const options = JSON.parse(req.body.options);
    const file = req.file.path;
    const data = await parseFile(file, req, res, options);
    res.status(200).send(data);
  } catch (error) {
    res.status(500).send({ message: error.toString() });
  }
}

/**
 * Meant to create a new project file, it will clear only fields which are specific to a project
 * @param req
 * @param res
 */
export const postNew: RequestHandler = async (req, res) => {
  try {
    const newProjectData: ProjectData = {
      title: req.body?.title ?? '',
      description: req.body?.description ?? '',
      publicUrl: req.body?.publicUrl ?? '',
      publicInfo: req.body?.publicInfo ?? '',
      backstageUrl: req.body?.backstageUrl ?? '',
      backstageInfo: req.body?.backstageInfo ?? '',
    };
    const newData = await DataProvider.setProjectData(newProjectData);
    await deleteAllEvents();
    res.status(201).send(newData);
  } catch (error) {
    res.status(400).send({ message: error.toString() });
  }
};

/**
 * Retrieves and lists all project files from the uploads directory.
 * @param req
 * @param res
 */
export const listProjects: RequestHandler = async (_, res: Response<ProjectFileListResponse | ErrorResponse>) => {
  try {
    const fileList = await getProjectFiles();

    const lastLoadedProject = JSON.parse(fs.readFileSync(lastLoadedProjectConfigPath, 'utf8')).lastLoadedProject;

    res.status(200).send({
      files: fileList,
      lastLoadedProject,
    });
  } catch (error) {
    res.status(500).send({ message: error.toString() });
  }
};

/**
 * Receives a `filename` from the request body and loads the project file from the uploads directory.
 * @param req
 * @param res
 */
export const loadProject: RequestHandler = async (req, res) => {
  try {
    const filename = req.body.filename;

    const uploadsFolderPath = join(getAppDataPath(), 'uploads');
    const filePath = join(uploadsFolderPath, filename);

    if (!fs.existsSync(filePath)) {
      return res.status(404).send({ message: 'File not found' });
    }

    await parseAndApply(filePath, req, res, {});

    res.status(200).send({
      message: `Loaded project ${filename}`,
    });
  } catch (error) {
    res.status(500).send({ message: error.toString() });
  }
};

/**
 * Duplicates a project file.
 * Receives the original project filename (`filename`) from the request parameters
 * and the filename for the duplicate (`newFilename`) from the request body.
 *
 * @param {Request} req - The express request object. Expects `filename` in the request parameters and `newFilename` in the request body.
 * @param {Response} res - The express response object. Sends a 200 status with a success message upon successful duplication,
 *                         a 409 status if there are validation errors,
 *                         or a 500 status with an error message in case of an exception.
 */
export const duplicateProjectFile: RequestHandler = async (req, res) => {
  try {
    const { filename } = req.params;
    const { newFilename } = req.body;

    const projectFilePath = join(uploadsFolderPath, filename);
    const duplicateProjectFilePath = join(uploadsFolderPath, newFilename);

    const errors = validateProjectFiles({ filename, newFilename });

    if (errors.length) {
      return res.status(409).send({ message: errors.join(', ') });
    }

    await copyFile(projectFilePath, duplicateProjectFilePath);

    res.status(200).send({
      message: `Duplicated project ${filename} to ${newFilename}`,
    });
  } catch (error) {
    res.status(500).send({ message: error.toString() });
  }
};

/**
 * Renames a project file.
 * Receives the current filename (`filename`) from the request parameters
 * and the new filename (`newFilename`) from the request body.
 *
 * @param {Request} req - The express request object. Expects `filename` in the request parameters and `newFilename` in the request body.
 * @param {Response} res - The express response object. Sends a 200 status with a success message upon successful renaming,
 *                         a 409 status if there are validation errors,
 *                         or a 500 status with an error message in case of an exception.
 */
export const renameProjectFile: RequestHandler = async (req, res) => {
  try {
    const { newFilename } = req.body;
    const { filename } = req.params;

    const projectFilePath = join(uploadsFolderPath, filename);
    const newProjectFilePath = join(uploadsFolderPath, newFilename);

    const errors = validateProjectFiles({ filename, newFilename });

    if (errors.length) {
      return res.status(409).send({ message: errors.join(', ') });
    }

    // Rename the file
    await rename(projectFilePath, newProjectFilePath);

    // Update the last loaded project config if current loaded project is the one being renamed
    const { lastLoadedProject } = await configService.getConfig();

    if (lastLoadedProject === filename) {
      await configService.updateDatabaseConfig(newFilename);
    }

    res.status(200).send({
      message: `Renamed project ${filename} to ${newFilename}`,
    });
  } catch (error) {
    res.status(500).send({ message: error.toString() });
  }
};

/**
 * Creates a new project file.
 * Receives the project filename (`filename`) from the request body.
 *
 * @param {Request} req - The express request object. Expects `filename` in the request body.
 * @param {Response} res - The express response object. Sends a 200 status with a success message upon successful creation,
 *                         a 409 status if there are validation errors,
 *                         or a 500 status with an error message in case of an exception.
 */
export const createProjectFile: RequestHandler = async (req, res) => {
  try {
    const { filename } = req.body;

    const projectFilePath = join(uploadsFolderPath, filename);

    const errors = validateProjectFiles({ newFilename: filename });

    if (errors.length) {
      return res.status(409).send({ message: errors.join(', ') });
    }

    await writeFile(projectFilePath, JSON.stringify(dbModel));

    res.status(200).send({
      message: `Created project ${filename}`,
    });
  } catch (error) {
    res.status(500).send({ message: error.toString() });
  }
};

/**
 * Deletes an existing project file.
 * Receives the project filename (`filename`) from the request parameters.
 *
 * @param {Request} req - The express request object. Expects `filename` in the request parameters.
 * @param {Response} res - The express response object. Sends a 200 status with a success message upon successful deletion,
 *                         a 403 status if attempting to delete the currently loaded project,
 *                         a 409 status if there are validation errors,
 *                         or a 500 status with an error message in case of an exception.
 */
export const deleteProjectFile: RequestHandler = async (req, res) => {
  try {
    const { filename } = req.params;

    const { lastLoadedProject } = await configService.getConfig();

    if (lastLoadedProject === filename) {
      return res.status(403).send({ message: 'Cannot delete currently loaded project' });
    }

    const projectFilePath = join(uploadsFolderPath, filename);

    const errors = validateProjectFiles({ filename: filename });

    if (errors.length) {
      return res.status(409).send({ message: errors.join(', ') });
    }

    await deleteFile(projectFilePath);

    res.status(200).send({
      message: `Deleted project ${filename}`,
    });
  } catch (error) {
    res.status(500).send({ message: error.toString() });
  }
};<|MERGE_RESOLUTION|>--- conflicted
+++ resolved
@@ -20,9 +20,6 @@
 import { failEmptyObjects, failIsNotArray } from '../utils/routerUtils.js';
 import { PlaybackService } from '../services/PlaybackService.js';
 import { eventStore } from '../stores/EventStore.js';
-<<<<<<< HEAD
-import { getAppDataPath, isDocker, lastLoadedProjectConfigPath, resolveDbPath, resolveStylesPath } from '../setup.js';
-=======
 import {
   getAppDataPath,
   isDocker,
@@ -31,7 +28,6 @@
   resolveStylesPath,
   uploadsFolderPath,
 } from '../setup.js';
->>>>>>> 65a5aaa6
 import { oscIntegration } from '../services/integration-service/OscIntegration.js';
 import { httpIntegration } from '../services/integration-service/HttpIntegration.js';
 import { logger } from '../classes/Logger.js';
@@ -41,13 +37,10 @@
 import { delayedRundownCacheKey } from '../services/rundown-service/delayedRundown.utils.js';
 import { integrationService } from '../services/integration-service/IntegrationService.js';
 import { getProjectFiles } from '../utils/getFileListFromFolder.js';
-<<<<<<< HEAD
-=======
 import { configService } from '../services/ConfigService.js';
 import { deleteFile } from '../utils/parserUtils.js';
 import { validateProjectFiles } from './ontimeController.validate.js';
 import { dbModel } from '../models/dataModel.js';
->>>>>>> 65a5aaa6
 
 // Create controller for GET request to '/ontime/poll'
 // Returns data for current state
