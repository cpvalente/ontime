import { LogOrigin } from 'ontime-types';
import type {
  Alias,
  DatabaseModel,
  GetInfo,
  HttpSettings,
  ProjectData,
  ErrorResponse,
  ProjectFileListResponse,
} from 'ontime-types';

import { RequestHandler, Request, Response } from 'express';
import fs from 'fs';
import { networkInterfaces } from 'os';
import { join } from 'path';
import { copyFile, rename, writeFile } from 'fs/promises';

import { fileHandler } from '../utils/parser.js';
import { DataProvider } from '../classes/data-provider/DataProvider.js';
import { failEmptyObjects, failIsNotArray } from '../utils/routerUtils.js';
import { PlaybackService } from '../services/PlaybackService.js';
import { eventStore } from '../stores/EventStore.js';
import {
  getAppDataPath,
  isDocker,
  lastLoadedProjectConfigPath,
  resolveDbPath,
  resolveStylesPath,
  uploadsFolderPath,
} from '../setup.js';
import { oscIntegration } from '../services/integration-service/OscIntegration.js';
import { httpIntegration } from '../services/integration-service/HttpIntegration.js';
import { logger } from '../classes/Logger.js';
import { deleteAllEvents, notifyChanges } from '../services/rundown-service/RundownService.js';
import { deepmerge } from 'ontime-utils';
import { runtimeCacheStore } from '../stores/cachingStore.js';
import { delayedRundownCacheKey } from '../services/rundown-service/delayedRundown.utils.js';
import { integrationService } from '../services/integration-service/IntegrationService.js';
import { getProjectFiles } from '../utils/getFileListFromFolder.js';
import { configService } from '../services/ConfigService.js';
import { deleteFile } from '../utils/parserUtils.js';
import { validateProjectFiles } from './ontimeController.validate.js';
import { dbModel } from '../models/dataModel.js';

import { sheet } from '../utils/sheetsAuth.js';

// Create controller for GET request to '/ontime/poll'
// Returns data for current state
export const poll = async (_req, res) => {
  try {
    const state = eventStore.poll();
    res.status(200).send(state);
  } catch (error) {
    res.status(500).send({
      message: `Could not get sync data: ${error}`,
    });
  }
};

// Create controller for GET request to '/ontime/db'
// Returns -
export const dbDownload = async (req, res) => {
  const { title } = DataProvider.getProjectData();
  const fileTitle = title || 'ontime data';

  res.download(resolveDbPath, `${fileTitle}.json`, (err) => {
    if (err) {
      res.status(500).send({
        message: `Could not download the file: ${err}`,
      });
    }
  });
};

/**
 * Parses a file and returns the result objects
 * @param file
 * @param _req
 * @param _res
 * @param options
 */
async function parseFile(file, _req, _res, options) {
  if (!fs.existsSync(file)) {
    throw new Error('Upload failed');
  }
  const result = await fileHandler(file, options);
  return result.data;
}

/**
 * parse an uploaded file and apply its parsed objects
 * @param file
 * @param req
 * @param res
 * @param [options]
 * @returns {Promise<void>}
 */
const parseAndApply = async (file, _req, res, options) => {
  const result = await parseFile(file, _req, res, options);

  PlaybackService.stop();

  const newRundown = result.rundown || [];
  if (options?.onlyRundown === 'true') {
    await DataProvider.setRundown(newRundown);
  } else {
    await DataProvider.mergeIntoData(result);
  }
  notifyChanges({ timer: true, external: true, reset: true });
};

/**
 * @description Gets information on IPV4 non-internal interfaces
 * @returns {array} - Array of objects {name: ip}
 */
const getNetworkInterfaces = () => {
  const nets = networkInterfaces();
  const results = [];

  for (const name of Object.keys(nets)) {
    for (const net of nets[name]) {
      // Skip over non-IPv4 and internal (i.e. 127.0.0.1) addresses
      if (net.family === 'IPv4' && !net.internal) {
        results.push({
          name,
          address: net.address,
        });
      }
    }
  }

  return results;
};

// Create controller for GET request to '/ontime/info'
// Returns -
export const getInfo = async (req: Request, res: Response<GetInfo>) => {
  const { version, serverPort } = DataProvider.getSettings();
  const osc = DataProvider.getOsc();

  // get nif and inject localhost
  const ni = getNetworkInterfaces();
  ni.unshift({ name: 'localhost', address: '127.0.0.1' });
  const cssOverride = resolveStylesPath;

  // send object with network information
  res.status(200).send({
    networkInterfaces: ni,
    version,
    serverPort,
    osc,
    cssOverride,
  });
};

// Create controller for POST request to '/ontime/aliases'
// Returns -
export const getAliases = async (req, res) => {
  const aliases = DataProvider.getAliases();
  res.status(200).send(aliases);
};

// Create controller for POST request to '/ontime/aliases'
// Returns ACK message
export const postAliases = async (req, res) => {
  if (failIsNotArray(req.body, res)) {
    return;
  }
  try {
    const newAliases: Alias[] = [];
    req.body.forEach((a) => {
      newAliases.push({
        enabled: a.enabled,
        alias: a.alias,
        pathAndParams: a.pathAndParams,
      });
    });
    await DataProvider.setAliases(newAliases);
    res.status(200).send(newAliases);
  } catch (error) {
    res.status(400).send({ message: error.toString() });
  }
};

// Create controller for GET request to '/ontime/userfields'
// Returns -
export const getUserFields = async (req, res) => {
  const userFields = DataProvider.getUserFields();
  res.status(200).send(userFields);
};

// Create controller for POST request to '/ontime/userfields'
// Returns ACK message
export const postUserFields = async (req, res) => {
  if (failEmptyObjects(req.body, res)) {
    return;
  }
  try {
    const persistedData = DataProvider.getUserFields();
    const newData = deepmerge(persistedData, req.body);
    await DataProvider.setUserFields(newData);
    res.status(200).send(newData);
  } catch (error) {
    res.status(400).send({ message: error.toString() });
  }
};

// Create controller for POST request to '/ontime/settings'
// Returns -
export const getSettings = async (req, res) => {
  const settings = DataProvider.getSettings();
  res.status(200).send(settings);
};

function extractPin(value: string | undefined | null, fallback: string | null): string | null {
  if (value === null) {
    return value;
  }
  if (typeof value === 'undefined') {
    return fallback;
  }
  if (value.length === 0) {
    return null;
  }
  return value;
}

// Create controller for POST request to '/ontime/settings'
// Returns ACK message
export const postSettings = async (req, res) => {
  if (failEmptyObjects(req.body, res)) {
    return;
  }
  try {
    const settings = DataProvider.getSettings();
    const editorKey = extractPin(req.body?.editorKey, settings.editorKey);
    const operatorKey = extractPin(req.body?.operatorKey, settings.operatorKey);
    const serverPort = Number(req.body?.serverPort);
    if (isNaN(serverPort)) {
      return res.status(400).send(`Invalid value found for server port: ${req.body?.serverPort}`);
    }

    const hasChangedPort = settings.serverPort !== serverPort;

    if (isDocker && hasChangedPort) {
      return res.status(403).json({ message: 'Can`t change port when running inside docker' });
    }

    let timeFormat = settings.timeFormat;
    if (req.body?.timeFormat === '12' || req.body?.timeFormat === '24') {
      timeFormat = req.body.timeFormat;
    }

    const language = req.body?.language || 'en';

    const newData = {
      ...settings,
      editorKey,
      operatorKey,
      timeFormat,
      language,
      serverPort,
    };
    await DataProvider.setSettings(newData);
    res.status(200).send(newData);
  } catch (error) {
    res.status(400).send({ message: error.toString() });
  }
};

/**
 * @description Get view Settings
 * @method GET
 */
export const getViewSettings = async (req, res) => {
  const views = DataProvider.getViewSettings();
  res.status(200).send(views);
};

/**
 * @description Change view Settings
 * @method POST
 */
export const postViewSettings = async (req, res) => {
  if (failEmptyObjects(req.body, res)) {
    return;
  }

  try {
    const newData = {
      overrideStyles: req.body.overrideStyles,
      endMessage: req.body?.endMessage || '',
      normalColor: req.body.normalColor,
      warningColor: req.body.warningColor,
      warningThreshold: req.body.warningThreshold,
      dangerColor: req.body.dangerColor,
      dangerThreshold: req.body.dangerThreshold,
    };
    await DataProvider.setViewSettings(newData);
    res.status(200).send(newData);
  } catch (error) {
    res.status(400).send({ message: error.toString() });
  }
};

// Create controller for GET request to '/ontime/osc'
// Returns -
export const getOSC = async (req, res) => {
  const osc = DataProvider.getOsc();
  res.status(200).send(osc);
};

// Create controller for POST request to '/ontime/osc'
// Returns ACK message
export const postOSC = async (req, res) => {
  if (failEmptyObjects(req.body, res)) {
    return;
  }

  try {
    const oscSettings = req.body;
    await DataProvider.setOsc(oscSettings);

    integrationService.unregister(oscIntegration);

    // TODO: this update could be more granular, checking that relevant data was changed
    const { success, message } = oscIntegration.init(oscSettings);
    logger.info(LogOrigin.Tx, message);

    if (success) {
      integrationService.register(oscIntegration);
    }

    res.send(oscSettings).status(200);
  } catch (error) {
    res.status(400).send({ message: error.toString() });
  }
};

export const postOscSubscriptions = async (req, res) => {
  if (failEmptyObjects(req.body, res)) {
    return;
  }

  try {
    const subscriptions = req.body;
    const oscSettings = DataProvider.getOsc();
    oscSettings.subscriptions = subscriptions;
    await DataProvider.setOsc(oscSettings);

    // TODO: this update could be more granular, checking that relevant data was changed
    const { message } = oscIntegration.init(oscSettings);
    logger.info(LogOrigin.Tx, message);

    res.send(oscSettings).status(200);
  } catch (error) {
    res.status(400).send({ message: error.toString() });
  }
};

// Create controller for GET request to '/ontime/http'
export const getHTTP = async (_req, res: Response<HttpSettings>) => {
  const http = DataProvider.getHttp();
  res.status(200).send(http);
};

// Create controller for POST request to '/ontime/http'
export const postHTTP = async (req, res) => {
  if (failEmptyObjects(req.body, res)) {
    return;
  }

  try {
    const httpSettings = req.body;
    await DataProvider.setHttp(httpSettings);

    integrationService.unregister(httpIntegration);

    // TODO: this update could be more granular, checking that relevant data was changed
    const { success, message } = httpIntegration.init(httpSettings);
    logger.info(LogOrigin.Tx, message);

    if (success) {
      integrationService.register(httpIntegration);
    }

    res.send(httpSettings).status(200);
  } catch (error) {
    res.status(400).send({ message: error.toString() });
  }
};

export async function patchPartialProjectFile(req, res) {
  if (failEmptyObjects(req.body, res)) {
    return;
  }

  try {
    const patchDb: Partial<DatabaseModel> = {
      project: req.body?.project,
      settings: req.body?.settings,
      viewSettings: req.body?.viewSettings,
      osc: req.body?.osc,
      aliases: req.body?.aliases,
      userFields: req.body?.userFields,
      rundown: req.body?.rundown,
    };

    await DataProvider.mergeIntoData(patchDb);
    if (patchDb.rundown !== undefined) {
      // it is likely cheaper to invalidate cache than to calculate diff
      PlaybackService.stop();
      runtimeCacheStore.invalidate(delayedRundownCacheKey);
      notifyChanges({ external: true, reset: true });
    }
    res.status(200).send();
  } catch (error) {
    res.status(400).send({ message: error.toString() });
  }
}

/**
 * uploads, parses and applies the data from a given file
 */
export const dbUpload = async (req, res) => {
  if (!req.file) {
    res.status(400).send({ message: 'File not found' });
    return;
  }
  const options = req.query;
  const file = req.file.path;
  try {
    await parseAndApply(file, req, res, options);
    res.status(200).send();
  } catch (error) {
    res.status(400).send({ message: `Failed parsing ${error}` });
  }
};

/**
 * uploads and parses an excel file
 * @returns parsed result
 */
export async function previewExcel(req, res) {
  if (!req.file) {
    res.status(400).send({ message: 'File not found' });
    return;
  }

  try {
    const options = JSON.parse(req.body.options);
    const file = req.file.path;
    const data = await parseFile(file, req, res, options);
    res.status(200).send(data);
  } catch (error) {
    res.status(500).send({ message: error.toString() });
  }
}

/**
 * Meant to create a new project file, it will clear only fields which are specific to a project
 * @param req
 * @param res
 */
export const postNew: RequestHandler = async (req, res) => {
  try {
    const newProjectData: ProjectData = {
      title: req.body?.title ?? '',
      description: req.body?.description ?? '',
      publicUrl: req.body?.publicUrl ?? '',
      publicInfo: req.body?.publicInfo ?? '',
      backstageUrl: req.body?.backstageUrl ?? '',
      backstageInfo: req.body?.backstageInfo ?? '',
    };
    const newData = await DataProvider.setProjectData(newProjectData);
    await deleteAllEvents();
    res.status(201).send(newData);
  } catch (error) {
    res.status(400).send({ message: error.toString() });
  }
};

<<<<<<< HEAD
/**
 * Retrieves and lists all project files from the uploads directory.
 * @param req
 * @param res
 */
export const listProjects: RequestHandler = async (_, res: Response<ProjectFileListResponse | ErrorResponse>) => {
  try {
    const fileList = await getProjectFiles();

    const lastLoadedProject = JSON.parse(fs.readFileSync(lastLoadedProjectConfigPath, 'utf8')).lastLoadedProject;

    res.status(200).send({
      files: fileList,
      lastLoadedProject,
    });
  } catch (error) {
    res.status(500).send({ message: error.toString() });
  }
};

/**
 * Receives a `filename` from the request body and loads the project file from the uploads directory.
 * @param req
 * @param res
 */
export const loadProject: RequestHandler = async (req, res) => {
  try {
    const filename = req.body.filename;

    const uploadsFolderPath = join(getAppDataPath(), 'uploads');
    const filePath = join(uploadsFolderPath, filename);

    if (!fs.existsSync(filePath)) {
      return res.status(404).send({ message: 'File not found' });
    }

    await parseAndApply(filePath, req, res, {});

    res.status(200).send({
      message: `Loaded project ${filename}`,
    });
=======
//SHEET Functions
/**
 * @description SETP-1 POST Client Secrect
 * @returns parsed result
 */
export async function uploadSheetClientFile(req, res) {
  if (!req.file.path) {
    res.status(400).send({ message: 'File not found' });
    return;
  }
  try {
    const client = JSON.parse(fs.readFileSync(req.file.path as string, 'utf-8'));
    await sheet.saveClientSecrets(client);
    res.status(200).send('OK');
  } catch (error) {
    res.status(500).send({ message: error.toString() });
  }
  fs.unlink(req.file.path, (err) => {
    if (err) logger.error(LogOrigin.Server, err.message);
  });
}

/**
 * @description SETP-1 GET Client Secrect status
 */
export const getClientSecrect = async (req, res) => {
  try {
    const clientSecrectExists = await sheet.testClientSecret();
    if (clientSecrectExists) {
      res.status(200).send();
    } else {
      res.status(500).send({ message: 'The Client ID does not exist' });
    }
>>>>>>> 71092afc
  } catch (error) {
    res.status(500).send({ message: error.toString() });
  }
};

/**
<<<<<<< HEAD
 * Duplicates a project file.
 * Receives the original project filename (`filename`) from the request parameters
 * and the filename for the duplicate (`newFilename`) from the request body.
 *
 * @param {Request} req - The express request object. Expects `filename` in the request parameters and `newFilename` in the request body.
 * @param {Response} res - The express response object. Sends a 200 status with a success message upon successful duplication,
 *                         a 409 status if there are validation errors,
 *                         or a 500 status with an error message in case of an exception.
 */
export const duplicateProjectFile: RequestHandler = async (req, res) => {
  try {
    const { filename } = req.params;
    const { newFilename } = req.body;

    const projectFilePath = join(uploadsFolderPath, filename);
    const duplicateProjectFilePath = join(uploadsFolderPath, newFilename);

    const errors = validateProjectFiles({ filename, newFilename });

    if (errors.length) {
      return res.status(409).send({ message: errors.join(', ') });
    }

    await copyFile(projectFilePath, duplicateProjectFilePath);

    res.status(200).send({
      message: `Duplicated project ${filename} to ${newFilename}`,
    });
=======
 * @description SETP-2 GET sheet authentication url
 */
export async function getAuthenticationUrl(req, res) {
  try {
    const authUrl = await sheet.openAuthServer();
    res.status(200).send(authUrl);
  } catch (error) {
    res.status(500).send({ message: error.toString() });
  }
}

/**
 * @description SETP-2 GET sheet authentication status
 */
export const getAuthentication = async (req, res) => {
  try {
    await sheet.testAuthentication();
    res.status(200).send();
>>>>>>> 71092afc
  } catch (error) {
    res.status(500).send({ message: error.toString() });
  }
};

/**
<<<<<<< HEAD
 * Renames a project file.
 * Receives the current filename (`filename`) from the request parameters
 * and the new filename (`newFilename`) from the request body.
 *
 * @param {Request} req - The express request object. Expects `filename` in the request parameters and `newFilename` in the request body.
 * @param {Response} res - The express response object. Sends a 200 status with a success message upon successful renaming,
 *                         a 409 status if there are validation errors,
 *                         or a 500 status with an error message in case of an exception.
 */
export const renameProjectFile: RequestHandler = async (req, res) => {
  try {
    const { newFilename } = req.body;
    const { filename } = req.params;

    const projectFilePath = join(uploadsFolderPath, filename);
    const newProjectFilePath = join(uploadsFolderPath, newFilename);

    const errors = validateProjectFiles({ filename, newFilename });

    if (errors.length) {
      return res.status(409).send({ message: errors.join(', ') });
    }

    // Rename the file
    await rename(projectFilePath, newProjectFilePath);

    // Update the last loaded project config if current loaded project is the one being renamed
    const { lastLoadedProject } = await configService.getConfig();

    if (lastLoadedProject === filename) {
      await configService.updateDatabaseConfig(newFilename);
    }

    res.status(200).send({
      message: `Renamed project ${filename} to ${newFilename}`,
    });
=======
 * @description SETP-3 POST sheet id
 * @returns list of worksheets
 */
export const postId = async (req, res) => {
  try {
    const { id } = req.body;
    if (id.lenght < 40) {
      res.status(400).send({ message: 'ID is usualy 44 characters long' });
    }
    const state = await sheet.testSheetId(id);
    res.status(200).send(state);
>>>>>>> 71092afc
  } catch (error) {
    res.status(500).send({ message: error.toString() });
  }
};

/**
<<<<<<< HEAD
 * Creates a new project file.
 * Receives the project filename (`filename`) from the request body.
 *
 * @param {Request} req - The express request object. Expects `filename` in the request body.
 * @param {Response} res - The express response object. Sends a 200 status with a success message upon successful creation,
 *                         a 409 status if there are validation errors,
 *                         or a 500 status with an error message in case of an exception.
 */
export const createProjectFile: RequestHandler = async (req, res) => {
  try {
    const { filename } = req.body;

    const projectFilePath = join(uploadsFolderPath, filename);

    const errors = validateProjectFiles({ newFilename: filename });

    if (errors.length) {
      return res.status(409).send({ message: errors.join(', ') });
    }

    await writeFile(projectFilePath, JSON.stringify(dbModel));

    res.status(200).send({
      message: `Created project ${filename}`,
    });
=======
 * @description SETP-4 POST worksheet
 */
export const postWorksheet = async (req, res) => {
  try {
    const { worksheet, id } = req.body;
    const state = await sheet.testWorksheet(worksheet, id);
    res.status(200).send(state);
>>>>>>> 71092afc
  } catch (error) {
    res.status(500).send({ message: error.toString() });
  }
};

/**
<<<<<<< HEAD
 * Deletes an existing project file.
 * Receives the project filename (`filename`) from the request parameters.
 *
 * @param {Request} req - The express request object. Expects `filename` in the request parameters.
 * @param {Response} res - The express response object. Sends a 200 status with a success message upon successful deletion,
 *                         a 403 status if attempting to delete the currently loaded project,
 *                         a 409 status if there are validation errors,
 *                         or a 500 status with an error message in case of an exception.
 */
export const deleteProjectFile: RequestHandler = async (req, res) => {
  try {
    const { filename } = req.params;

    const { lastLoadedProject } = await configService.getConfig();

    if (lastLoadedProject === filename) {
      return res.status(403).send({ message: 'Cannot delete currently loaded project' });
    }

    const projectFilePath = join(uploadsFolderPath, filename);

    const errors = validateProjectFiles({ filename });

    if (errors.length) {
      return res.status(409).send({ message: errors.join(', ') });
    }

    await deleteFile(projectFilePath);

    res.status(200).send({
      message: `Deleted project ${filename}`,
    });
  } catch (error) {
    res.status(500).send({ message: error.toString() });
  }
};
=======
 * @description STEP-5 POST download undown to sheet
 * @returns parsed result
 */
export async function pullSheet(req, res) {
  try {
    const { id, options } = req.body;
    const data = await sheet.pull(id, options);
    res.status(200).send(data);
  } catch (error) {
    res.status(500).send({ message: error.toString() });
  }
}

/**
 * @description STEP-5 POST upload rundown to sheet
 */
export async function pushSheet(req, res) {
  try {
    const { id, options } = req.body;
    await sheet.push(id, options);
    res.status(200).send();
  } catch (error) {
    res.status(500).send({ message: error.toString() });
  }
}
>>>>>>> 71092afc
<|MERGE_RESOLUTION|>--- conflicted
+++ resolved
@@ -480,7 +480,6 @@
   }
 };
 
-<<<<<<< HEAD
 /**
  * Retrieves and lists all project files from the uploads directory.
  * @param req
@@ -522,48 +521,12 @@
     res.status(200).send({
       message: `Loaded project ${filename}`,
     });
-=======
-//SHEET Functions
-/**
- * @description SETP-1 POST Client Secrect
- * @returns parsed result
- */
-export async function uploadSheetClientFile(req, res) {
-  if (!req.file.path) {
-    res.status(400).send({ message: 'File not found' });
-    return;
-  }
-  try {
-    const client = JSON.parse(fs.readFileSync(req.file.path as string, 'utf-8'));
-    await sheet.saveClientSecrets(client);
-    res.status(200).send('OK');
-  } catch (error) {
-    res.status(500).send({ message: error.toString() });
-  }
-  fs.unlink(req.file.path, (err) => {
-    if (err) logger.error(LogOrigin.Server, err.message);
-  });
-}
-
-/**
- * @description SETP-1 GET Client Secrect status
- */
-export const getClientSecrect = async (req, res) => {
-  try {
-    const clientSecrectExists = await sheet.testClientSecret();
-    if (clientSecrectExists) {
-      res.status(200).send();
-    } else {
-      res.status(500).send({ message: 'The Client ID does not exist' });
-    }
->>>>>>> 71092afc
-  } catch (error) {
-    res.status(500).send({ message: error.toString() });
-  }
-};
-
-/**
-<<<<<<< HEAD
+  } catch (error) {
+    res.status(500).send({ message: error.toString() });
+  }
+};
+
+/**
  * Duplicates a project file.
  * Receives the original project filename (`filename`) from the request parameters
  * and the filename for the duplicate (`newFilename`) from the request body.
@@ -592,33 +555,12 @@
     res.status(200).send({
       message: `Duplicated project ${filename} to ${newFilename}`,
     });
-=======
- * @description SETP-2 GET sheet authentication url
- */
-export async function getAuthenticationUrl(req, res) {
-  try {
-    const authUrl = await sheet.openAuthServer();
-    res.status(200).send(authUrl);
-  } catch (error) {
-    res.status(500).send({ message: error.toString() });
-  }
-}
-
-/**
- * @description SETP-2 GET sheet authentication status
- */
-export const getAuthentication = async (req, res) => {
-  try {
-    await sheet.testAuthentication();
-    res.status(200).send();
->>>>>>> 71092afc
-  } catch (error) {
-    res.status(500).send({ message: error.toString() });
-  }
-};
-
-/**
-<<<<<<< HEAD
+  } catch (error) {
+    res.status(500).send({ message: error.toString() });
+  }
+};
+
+/**
  * Renames a project file.
  * Receives the current filename (`filename`) from the request parameters
  * and the new filename (`newFilename`) from the request body.
@@ -655,26 +597,12 @@
     res.status(200).send({
       message: `Renamed project ${filename} to ${newFilename}`,
     });
-=======
- * @description SETP-3 POST sheet id
- * @returns list of worksheets
- */
-export const postId = async (req, res) => {
-  try {
-    const { id } = req.body;
-    if (id.lenght < 40) {
-      res.status(400).send({ message: 'ID is usualy 44 characters long' });
-    }
-    const state = await sheet.testSheetId(id);
-    res.status(200).send(state);
->>>>>>> 71092afc
-  } catch (error) {
-    res.status(500).send({ message: error.toString() });
-  }
-};
-
-/**
-<<<<<<< HEAD
+  } catch (error) {
+    res.status(500).send({ message: error.toString() });
+  }
+};
+
+/**
  * Creates a new project file.
  * Receives the project filename (`filename`) from the request body.
  *
@@ -700,22 +628,12 @@
     res.status(200).send({
       message: `Created project ${filename}`,
     });
-=======
- * @description SETP-4 POST worksheet
- */
-export const postWorksheet = async (req, res) => {
-  try {
-    const { worksheet, id } = req.body;
-    const state = await sheet.testWorksheet(worksheet, id);
-    res.status(200).send(state);
->>>>>>> 71092afc
-  } catch (error) {
-    res.status(500).send({ message: error.toString() });
-  }
-};
-
-/**
-<<<<<<< HEAD
+  } catch (error) {
+    res.status(500).send({ message: error.toString() });
+  }
+};
+
+/**
  * Deletes an existing project file.
  * Receives the project filename (`filename`) from the request parameters.
  *
@@ -752,7 +670,100 @@
     res.status(500).send({ message: error.toString() });
   }
 };
-=======
+
+// SHEET Functions
+/**
+ * @description SETP-1 POST Client Secrect
+ * @returns parsed result
+ */
+export async function uploadSheetClientFile(req, res) {
+  if (!req.file.path) {
+    res.status(400).send({ message: 'File not found' });
+    return;
+  }
+  try {
+    const client = JSON.parse(fs.readFileSync(req.file.path as string, 'utf-8'));
+    await sheet.saveClientSecrets(client);
+    res.status(200).send('OK');
+  } catch (error) {
+    res.status(500).send({ message: error.toString() });
+  }
+  fs.unlink(req.file.path, (err) => {
+    if (err) logger.error(LogOrigin.Server, err.message);
+  });
+}
+
+/**
+ * @description STEP-1 GET Client Secrect status
+ */
+export const getClientSecrect = async (req, res) => {
+  try {
+    const clientSecrectExists = await sheet.testClientSecret();
+    if (clientSecrectExists) {
+      res.status(200).send();
+    } else {
+      res.status(500).send({ message: 'The Client ID does not exist' });
+    }
+  } catch (error) {
+    res.status(500).send({ message: error.toString() });
+  }
+};
+
+/**
+ * @description STEP-2 GET sheet authentication url
+ */
+export async function getAuthenticationUrl(req, res) {
+  try {
+    const authUrl = await sheet.openAuthServer();
+    res.status(200).send(authUrl);
+  } catch (error) {
+    res.status(500).send({ message: error.toString() });
+  }
+}
+
+/**
+ * @description STEP-2 GET sheet authentication status
+ */
+export const getAuthentication = async (req, res) => {
+  try {
+    await sheet.testAuthentication();
+    res.status(200).send();
+  } catch (error) {
+    res.status(500).send({ message: error.toString() });
+  }
+};
+
+/**
+ * @description STEP-3 POST sheet id
+ * @returns list of worksheets
+ */
+export const postId = async (req, res) => {
+  try {
+    const { id } = req.body;
+    if (id.lenght < 40) {
+      res.status(400).send({ message: 'ID is usualy 44 characters long' });
+    }
+    const state = await sheet.testSheetId(id);
+    res.status(200).send(state);
+  } catch (error) {
+    res.status(500).send({ message: error.toString() });
+  }
+};
+
+/**
+ * @description STEP-4 POST worksheet
+ */
+export const postWorksheet = async (req, res) => {
+  try {
+    const { worksheet, id } = req.body;
+    const state = await sheet.testWorksheet(worksheet, id);
+    res.status(200).send(state);
+  } catch (error) {
+    res.status(500).send({ message: error.toString() });
+  }
+};
+
+/**
  * @description STEP-5 POST download undown to sheet
  * @returns parsed result
  */
@@ -777,5 +788,4 @@
   } catch (error) {
     res.status(500).send({ message: error.toString() });
   }
-}
->>>>>>> 71092afc
+}