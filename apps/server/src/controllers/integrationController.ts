--- conflicted
+++ resolved
@@ -21,7 +21,6 @@
   _source?: 'osc' | 'ws' | 'http',
 ) {
   const payload = args.payload;
-<<<<<<< HEAD
   const action = type.toLowerCase();
   const handler = actionHandlers[action];
   if (handler) {
@@ -112,236 +111,18 @@
       if ('index' in payload) {
         const reply = actionHandlers.startindex(payload.index);
         return reply;
-=======
-  const typeComponents = type.toLowerCase().split('/');
-  const mainType = typeComponents[0];
-
-  switch (mainType) {
-    case 'test-ontime': {
-      return { topic: 'hello' };
-    }
-
-    case 'ontime-poll': {
-      return {
-        topic: 'poll',
-        payload: eventStore.poll(),
-      };
-    }
-
-    case 'set-onair': {
-      if (typeof payload !== 'undefined') {
-        messageService.setOnAir(Boolean(payload));
-      }
-      break;
-    }
-
-    case 'onair': {
-      messageService.setOnAir(true);
-      break;
-    }
-
-    case 'offair': {
-      messageService.setOnAir(false);
-      break;
-    }
-
-    case 'set-timer-blink': {
-      if (typeof payload !== 'undefined') {
-        messageService.setTimerBlink(Boolean(payload));
-      }
-      break;
-    }
-
-    case 'set-timer-blackout': {
-      if (typeof payload !== 'undefined') {
-        messageService.setTimerBlackout(Boolean(payload));
-      }
-      break;
-    }
-
-    case 'set-timer-message-text': {
-      if (typeof payload !== 'string') {
-        throw new Error(`Unable to parse payload: ${payload}`);
-      }
-      messageService.setTimerText(payload);
-      break;
-    }
-    case 'set-timer-message-visible': {
-      if (typeof payload === 'undefined') {
-        throw new Error(`Unable to parse payload: ${payload}`);
-      }
-      messageService.setTimerVisibility(Boolean(payload));
-      break;
-    }
-
-    case 'set-public-message-text': {
-      if (typeof payload !== 'string') {
-        throw new Error(`Unable to parse payload: ${payload}`);
-      }
-      messageService.setPublicText(payload);
-      break;
-    }
-    case 'set-public-message-visible': {
-      if (typeof payload === 'undefined') {
-        throw new Error(`Unable to parse payload: ${payload}`);
-      }
-      messageService.setPublicVisibility(Boolean(payload));
-      break;
-    }
-
-    case 'set-lower-message-text': {
-      if (typeof payload !== 'string') {
-        throw new Error(`Unable to parse payload: ${payload}`);
-      }
-      messageService.setLowerText(payload);
-      break;
-    }
-    case 'set-lower-message-visible': {
-      if (typeof payload === 'undefined') {
-        throw new Error(`Unable to parse payload: ${payload}`);
-      }
-      messageService.setLowerVisibility(Boolean(payload));
-      break;
-    }
-
-    case 'set-external-message-text': {
-      if (typeof payload !== 'string') {
-        throw new Error(`Unable to parse payload: ${payload}`);
-      }
-      messageService.setExternalText(payload);
-      return;
-    }
-    case 'set-external-message-visible': {
-      if (typeof payload === 'undefined') {
-        throw new Error(`Unable to parse payload: ${payload}`);
-      }
-      messageService.setExternalVisibility(Boolean(payload));
-      break;
-    }
-    case 'start': {
-      PlaybackService.start();
-      break;
-    }
-
-    case 'start-next': {
-      PlaybackService.startNext();
-      break;
-    }
-
-    case 'startindex': {
-      const eventIndex = Number(payload);
-      if (isNaN(eventIndex) || eventIndex <= 0) {
-        throw new Error(`Event index not recognised or out of range ${eventIndex}`);
-      }
-
-      // Indexes in frontend are 1 based
-      const success = PlaybackService.startByIndex(eventIndex - 1);
-      if (!success) {
-        throw new Error(`Event index not recognised or out of range ${eventIndex}`);
-      }
-      break;
-    }
-
-    case 'startid': {
-      if (!payload || typeof payload !== 'string') {
-        throw new Error(`Event ID not recognised: ${payload}`);
-      }
-      PlaybackService.startById(payload);
-      break;
-    }
-
-    case 'startcue': {
-      if (!payload || typeof payload !== 'string') {
-        throw new Error(`Event cue not recognised: ${payload}`);
-      }
-      PlaybackService.startByCue(payload);
-      break;
-    }
-
-    case 'pause': {
-      PlaybackService.pause();
-      break;
-    }
-    case 'previous': {
-      PlaybackService.loadPrevious();
-      break;
-    }
-    case 'next': {
-      PlaybackService.loadNext();
-      break;
-    }
-    case 'unload':
-    case 'stop': {
-      PlaybackService.stop();
-      break;
-    }
-    case 'reload': {
-      PlaybackService.reload();
-      break;
-    }
-    case 'roll': {
-      PlaybackService.roll();
-      break;
-    }
-    case 'addtime': {
-      const time = Number(payload);
-      if (isNaN(time)) {
-        throw new Error(`Time not recognised ${payload}`);
-      }
-
-      PlaybackService.addTime(time);
-      break;
-    }
-    //deprecated
-    case 'delay': {
-      const delayTime = Number(payload);
-      if (isNaN(delayTime)) {
-        throw new Error(`Delay time not recognised ${payload}`);
-      }
-
-      PlaybackService.setDelay(delayTime);
-      break;
-    }
-    case 'gotoindex':
-    case 'loadindex': {
-      const eventIndex = Number(payload);
-      if (isNaN(eventIndex) || eventIndex <= 0) {
-        throw new Error(`Event index not recognised or out of range ${eventIndex}`);
-      }
-
-      // Indexes in frontend are 1 based
-      const success = PlaybackService.loadByIndex(eventIndex - 1);
-      if (!success) {
-        throw new Error(`Event index not recognised or out of range ${eventIndex}`);
->>>>>>> 71092afc
       }
       if ('id' in payload) {
         const reply = actionHandlers.startid(payload.id);
         return reply;
       }
-<<<<<<< HEAD
       if ('cue' in payload) {
         const reply = actionHandlers.startcue(payload.cue);
         return reply;
-=======
-
-      const success = PlaybackService.loadById(payload.toString().toLowerCase());
-      if (!success) {
-        throw new Error(`Event ID not found: ${payload}`);
->>>>>>> 71092afc
       }
     }
 
-<<<<<<< HEAD
     PlaybackService.start();
-=======
-      const success = PlaybackService.loadByCue(payload);
-      if (!success) {
-        throw new Error(`Event cue not found: ${payload}`);
-      }
-      break;
-    }
->>>>>>> 71092afc
 
     return { payload: 'start' };
   },
@@ -356,7 +137,10 @@
     }
 
     // Indexes in frontend are 1 based
-    PlaybackService.startByIndex(eventIndex - 1);
+    const success = PlaybackService.startByIndex(eventIndex - 1);
+    if (!success) {
+      throw new Error(`Event index not recognised or out of range ${eventIndex}`);
+    }
     return { payload: 'success' };
   },
   startid: (payload) => {
@@ -398,7 +182,6 @@
     if (eventIndex <= 0) {
       throw new Error(`Event index out of range ${eventIndex}`);
     }
-
     // Indexes in frontend are 1 based
     PlaybackService.loadByIndex(eventIndex - 1);
     return { payload: 'success' };
@@ -419,7 +202,6 @@
     return { payload: 'success' };
   },
 };
-
 /**
  * Returns a value of type number, converting if necessary
  * Otherwise throws
