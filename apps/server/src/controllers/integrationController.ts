--- conflicted
+++ resolved
@@ -1,4 +1,4 @@
-import { DeepPartial, MessageState } from 'ontime-types';
+import { DeepPartial, MessageState, SimpleDirection, SimplePlayback } from 'ontime-types';
 
 // skipcq: JS-C1003 - we like the API
 import * as assert from '../utils/assert.js';
@@ -8,12 +8,8 @@
 import { runtimeService } from '../services/runtime-service/RuntimeService.js';
 import { eventStore } from '../stores/EventStore.js';
 import { parse, updateEvent } from './integrationController.config.js';
-<<<<<<< HEAD
 import { extraTimerService } from '../services/extra-timer-service/ExtraTimerService.js';
-import { SimpleDirection, SimplePlayback } from 'ontime-types';
-=======
 import { validateMessage, validateTimerMessage } from '../services/message-service/messageUtils.js';
->>>>>>> 0cd2ca41
 
 export type ChangeOptions = {
   eventId: string;
