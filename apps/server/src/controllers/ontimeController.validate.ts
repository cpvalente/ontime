import { body, check, validationResult } from 'express-validator';
import {
  validateHttpSubscriptionObject,
  validateOscSubscriptionObject,
  validateOscSubscriptionCycle,
} from '../utils/parserFunctions.js';

/**
 * @description Validates object for POST /ontime/views
 */
export const viewValidator = [
  check('overrideStyles').isBoolean().withMessage('overrideStyles value must be boolean'),
  check('endMessage').isString().trim().withMessage('endMessage value must be string'),
  check('normalColor').isString().trim().withMessage('normalColor value must be string'),
  check('warningColor').isString().trim().withMessage('warningColor value must be string'),
  check('dangerColor').isString().trim().withMessage('dangerColor value must be string'),
  check('warningThreshold').isNumeric().withMessage('warningThreshold value must be a number'),
  check('dangerThreshold').isNumeric().withMessage('dangerThreshold value must a number'),
  (req, res, next) => {
    const errors = validationResult(req);
    if (!errors.isEmpty()) return res.status(422).json({ errors: errors.array() });
    next();
  },
];

/**
 * @description Validates object for POST /ontime/aliases
 */
export const validateAliases = [
  body().isArray(),
  body('*.enabled').isBoolean(),
  body('*.alias').isString().trim(),
  body('*.pathAndParams').isString().trim(),
  (req, res, next) => {
    const errors = validationResult(req);
    if (!errors.isEmpty()) return res.status(422).json({ errors: errors.array() });
    next();
  },
];

/**
 * @description Validates object for POST /ontime/userfields
 */
export const validateUserFields = [
  body('user0').exists().isString().trim(),
  body('user1').exists().isString().trim(),
  body('user2').exists().isString().trim(),
  body('user3').exists().isString().trim(),
  body('user4').exists().isString().trim(),
  body('user5').exists().isString().trim(),
  body('user6').exists().isString().trim(),
  body('user7').exists().isString().trim(),
  body('user8').exists().isString().trim(),
  body('user9').exists().isString().trim(),
  (req, res, next) => {
    const errors = validationResult(req);
    if (!errors.isEmpty()) return res.status(422).json({ errors: errors.array() });
    next();
  },
];

/**
 * @description Validates object for POST /ontime/settings
 */
export const validateSettings = [
  body('editorKey').isString().isLength({ min: 0, max: 4 }).optional({ nullable: true }),
  body('operatorKey').isString().isLength({ min: 0, max: 4 }).optional({ nullable: true }),
  body('timeFormat').isString().isIn(['12', '24']),
  body('language').isString(),
  body('serverPort').isPort().optional(),
  (req, res, next) => {
    const errors = validationResult(req);
    if (!errors.isEmpty()) return res.status(422).json({ errors: errors.array() });
    next();
  },
];

/**
 * @description Validates object for POST /ontime/osc
 */
export const validateOSC = [
  body('portIn').exists().isInt({ min: 1024, max: 65535 }),
  body('portOut').exists().isInt({ min: 1024, max: 65535 }),
  body('targetIP').exists().isIP(),
  body('enabledIn').exists().isBoolean(),
  body('enabledOut').exists().isBoolean(),
  body('subscriptions')
    .isObject()
    .custom((value) => validateOscSubscriptionObject(value)),
  (req, res, next) => {
    const errors = validationResult(req);
    if (!errors.isEmpty()) return res.status(422).json({ errors: errors.array() });
    next();
  },
];

/**
 * @description Validates object for POST /ontime/http
 */
export const validateHTTP = [
  body('enabledOut').exists().isBoolean(),
  body('subscriptions')
    .isObject()
    .custom((value) => validateHttpSubscriptionObject(value)),
  (req, res, next) => {
    const errors = validationResult(req);
    if (!errors.isEmpty()) return res.status(422).json({ errors: errors.array() });
    next();
  },
];

/**
 * @description Validates object for POST /ontime/osc-subscriptions
 */
export const validateOscSubscription = [
  body('onLoad')
    .isArray()
    .custom((value) => validateOscSubscriptionCycle(value)),
  body('onStart')
    .isArray()
    .custom((value) => validateOscSubscriptionCycle(value)),
  body('onPause')
    .isArray()
    .custom((value) => validateOscSubscriptionCycle(value)),
  body('onStop')
    .isArray()
    .custom((value) => validateOscSubscriptionCycle(value)),
  body('onUpdate')
    .isArray()
    .custom((value) => validateOscSubscriptionCycle(value)),
  body('onFinish')
    .isArray()
    .custom((value) => validateOscSubscriptionCycle(value)),
  (req, res, next) => {
    const errors = validationResult(req);
    if (!errors.isEmpty()) return res.status(422).json({ errors: errors.array() });
    next();
  },
];

export const validatePatchProjectFile = [
  body('rundown').isArray().optional({ nullable: false }),
  body('project').isObject().optional({ nullable: false }),
  body('settings').isObject().optional({ nullable: false }),
  body('viewSettings').isObject().optional({ nullable: false }),
  body('aliases').isArray().optional({ nullable: false }),
  body('userFields').isObject().optional({ nullable: false }),
  body('osc').isObject().optional({ nullable: false }),
  (req, res, next) => {
    const errors = validationResult(req);
    if (!errors.isEmpty()) return res.status(422).json({ errors: errors.array() });
    next();
  },
];

/**
<<<<<<< HEAD
 * @description Validates the filenames for duplicating a project.
 */
export const validateProjectDuplicate = [
  body('projectFilename')
    .exists()
    .withMessage('Project filename is required')
    .isString()
    .withMessage('Project filename must be a string'),

  body('duplicateProjectFilename')
    .exists()
    .withMessage('Duplicate project filename is required')
    .isString()
    .withMessage('Duplicate project filename must be a string'),

=======
 * @description Validates the filename for loading a project file.
 */
export const validateLoadProjectFile = [
  body('filename').exists().withMessage('Filename is required').isString().withMessage('Filename must be a string'),
>>>>>>> 7b9f64a6
  (req, res, next) => {
    const errors = validationResult(req);
    if (!errors.isEmpty()) {
      return res.status(422).json({ errors: errors.array() });
    }
    next();
  },
];<|MERGE_RESOLUTION|>--- conflicted
+++ resolved
@@ -154,7 +154,6 @@
 ];
 
 /**
-<<<<<<< HEAD
  * @description Validates the filenames for duplicating a project.
  */
 export const validateProjectDuplicate = [
@@ -169,13 +168,13 @@
     .withMessage('Duplicate project filename is required')
     .isString()
     .withMessage('Duplicate project filename must be a string'),
+];
 
-=======
+/**
  * @description Validates the filename for loading a project file.
  */
 export const validateLoadProjectFile = [
   body('filename').exists().withMessage('Filename is required').isString().withMessage('Filename must be a string'),
->>>>>>> 7b9f64a6
   (req, res, next) => {
     const errors = validationResult(req);
     if (!errors.isEmpty()) {
