--- conflicted
+++ resolved
@@ -26,12 +26,8 @@
 import {
   validateAliases,
   validateOSC,
-<<<<<<< HEAD
   validateSubscription,
-=======
-  validateOscSubscription,
   validatePatchProjectFile,
->>>>>>> 2316bbeb
   validateSettings,
   validateUserFields,
   viewValidator,
