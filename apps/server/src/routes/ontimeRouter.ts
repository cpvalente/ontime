import express from 'express';
import { uploadFile } from '../utils/upload.js';
import {
  dbDownload,
  dbUpload,
  getAliases,
  getInfo,
  getOSC,
  getHTTP,
  getSettings,
  getUserFields,
  getViewSettings,
  patchPartialProjectFile,
  poll,
  postAliases,
  postNew,
  postOSC,
  postOscSubscriptions,
  postSettings,
  postUserFields,
  postViewSettings,
  previewExcel,
  postHTTP,
<<<<<<< HEAD
  duplicateProjectFile,
=======
  listProjects,
  loadProject,
>>>>>>> 7b9f64a6
} from '../controllers/ontimeController.js';

import {
  validateAliases,
  validateOSC,
  validatePatchProjectFile,
  validateSettings,
  validateUserFields,
  viewValidator,
  validateHTTP,
  validateOscSubscription,
<<<<<<< HEAD
  validateProjectDuplicate,
=======
  validateLoadProjectFile,
>>>>>>> 7b9f64a6
} from '../controllers/ontimeController.validate.js';
import { projectSanitiser } from '../controllers/projectController.validate.js';

export const router = express.Router();

// create route between controller and '/ontime/sync' endpoint
router.get('/poll', poll);

// create route between controller and '/ontime/db' endpoint
router.get('/db', dbDownload);

// create route between controller and '/ontime/db' endpoint
router.post('/db', uploadFile, dbUpload);

// create route between controller and '/ontime/excel' endpoint
router.patch('/db', validatePatchProjectFile, patchPartialProjectFile);

// create route between controller and '/ontime/preview-spreadsheet' endpoint
router.post('/preview-spreadsheet', uploadFile, previewExcel);

// create route between controller and '/ontime/settings' endpoint
router.get('/settings', getSettings);

// create route between controller and '/ontime/settings' endpoint
router.post('/settings', validateSettings, postSettings);

// create route between controller and '/ontime/views' endpoint
router.get('/views', getViewSettings);

// create route between controller and '/ontime/views' endpoint
router.post('/views', viewValidator, postViewSettings);

// create route between controller and '/ontime/aliases' endpoint
router.get('/aliases', getAliases);

// create route between controller and '/ontime/aliases' endpoint
router.post('/aliases', validateAliases, postAliases);

// create route between controller and '/ontime/aliases' endpoint
router.get('/userfields', getUserFields);

// create route between controller and '/ontime/aliases' endpoint
router.post('/userfields', validateUserFields, postUserFields);

// create route between controller and '/ontime/info' endpoint
router.get('/info', getInfo);

// create route between controller and '/ontime/osc' endpoint
router.get('/osc', getOSC);

// create route between controller and '/ontime/osc' endpoint
router.post('/osc', validateOSC, postOSC);

// create route between controller and '/ontime/osc-subscriptions' endpoint
router.post('/osc-subscriptions', validateOscSubscription, postOscSubscriptions);

// create route between controller and '/ontime/http' endpoint
router.get('/http', getHTTP);

// create route between controller and '/ontime/http' endpoint
router.post('/http', validateHTTP, postHTTP);

// create route between controller and '/ontime/new' endpoint
router.post('/new', projectSanitiser, postNew);

<<<<<<< HEAD
// create route between controller and '/ontime/duplicate' endpoint
router.post('/duplicate-project', validateProjectDuplicate, duplicateProjectFile);
=======
// create route between controller and '/ontime/projects' endpoint
router.get('/projects', listProjects);

// create route between controller and '/ontime/load-project' endpoint
router.post('/load-project', validateLoadProjectFile, loadProject);
>>>>>>> 7b9f64a6
<|MERGE_RESOLUTION|>--- conflicted
+++ resolved
@@ -21,12 +21,9 @@
   postViewSettings,
   previewExcel,
   postHTTP,
-<<<<<<< HEAD
   duplicateProjectFile,
-=======
   listProjects,
   loadProject,
->>>>>>> 7b9f64a6
 } from '../controllers/ontimeController.js';
 
 import {
@@ -38,11 +35,8 @@
   viewValidator,
   validateHTTP,
   validateOscSubscription,
-<<<<<<< HEAD
   validateProjectDuplicate,
-=======
   validateLoadProjectFile,
->>>>>>> 7b9f64a6
 } from '../controllers/ontimeController.validate.js';
 import { projectSanitiser } from '../controllers/projectController.validate.js';
 
@@ -108,13 +102,11 @@
 // create route between controller and '/ontime/new' endpoint
 router.post('/new', projectSanitiser, postNew);
 
-<<<<<<< HEAD
-// create route between controller and '/ontime/duplicate' endpoint
-router.post('/duplicate-project', validateProjectDuplicate, duplicateProjectFile);
-=======
 // create route between controller and '/ontime/projects' endpoint
 router.get('/projects', listProjects);
 
 // create route between controller and '/ontime/load-project' endpoint
 router.post('/load-project', validateLoadProjectFile, loadProject);
->>>>>>> 7b9f64a6
+
+// create route between controller and '/ontime/duplicate' endpoint
+router.post('/duplicate-project', validateProjectDuplicate, duplicateProjectFile);