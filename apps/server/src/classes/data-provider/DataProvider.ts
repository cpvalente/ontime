--- conflicted
+++ resolved
@@ -2,12 +2,7 @@
  * Class Event Provider is a mediator for handling the local db
  * and adds logic specific to ontime data
  */
-<<<<<<< HEAD
-import { EventData, OntimeRundown, SyncSettings, ViewSettings } from 'ontime-types';
-=======
-import { ProjectData, OntimeRundown, ViewSettings } from 'ontime-types';
->>>>>>> e2aabe36
-
+import { ProjectData, OntimeRundown, SyncSettings, ViewSettings } from 'ontime-types';
 import { data, db } from '../../modules/loadDb.js';
 import { safeMerge } from './DataProvider.utils.js';
 
