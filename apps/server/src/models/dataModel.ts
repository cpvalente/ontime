import { DatabaseModel } from 'ontime-types';
<<<<<<< HEAD
import { ClockSource, ClockType } from '../services/Clock.js';
=======
import { ONTIME_VERSION } from '../ONTIME_VERSION.js';
>>>>>>> fad8d2a9

export const dbModel: DatabaseModel = {
  rundown: [],
  project: {
    title: '',
    description: '',
    publicUrl: '',
    publicInfo: '',
    backstageUrl: '',
    backstageInfo: '',
  },
  settings: {
    app: 'ontime',
    version: ONTIME_VERSION,
    serverPort: 4001,
    editorKey: null,
    operatorKey: null,
    timeFormat: '24',
    language: 'en',
    clockSource: { type: ClockType.System, settings: '', offset: 0 },
  },
  viewSettings: {
    overrideStyles: false,
    normalColor: '#ffffffcc',
    warningColor: '#FFAB33',
    warningThreshold: 120000,
    dangerColor: '#ED3333',
    dangerThreshold: 60000,
    endMessage: '',
  },
  aliases: [],
  userFields: {
    user0: 'user0',
    user1: 'user1',
    user2: 'user2',
    user3: 'user3',
    user4: 'user4',
    user5: 'user5',
    user6: 'user6',
    user7: 'user7',
    user8: 'user8',
    user9: 'user9',
  },
  osc: {
    portIn: 8888,
    portOut: 9999,
    targetIP: '127.0.0.1',
    enabledIn: false,
    enabledOut: false,
    subscriptions: {
      onLoad: [],
      onStart: [],
      onPause: [],
      onStop: [],
      onUpdate: [],
      onFinish: [],
    },
  },
};<|MERGE_RESOLUTION|>--- conflicted
+++ resolved
@@ -1,9 +1,6 @@
 import { DatabaseModel } from 'ontime-types';
-<<<<<<< HEAD
 import { ClockSource, ClockType } from '../services/Clock.js';
-=======
 import { ONTIME_VERSION } from '../ONTIME_VERSION.js';
->>>>>>> fad8d2a9
 
 export const dbModel: DatabaseModel = {
   rundown: [],
