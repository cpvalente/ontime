--- conflicted
+++ resolved
@@ -71,11 +71,16 @@
 
 const testDbStartDirectory = isTest ? '../' : getAppDataPath();
 export const externalsStartDirectory = isProduction ? getAppDataPath() : join(currentDirectory, 'external');
-<<<<<<< HEAD
+//TODO: we only need one when they are all in the same folder
+export const resolveExternalsDirectory = join(isProduction ? getAppDataPath() : currentDirectory, 'external');
 
+// path to public db
+export const resolveDbDirectory = join(testDbStartDirectory, isTest ? config.database.testdb : configDbDirectory);
+export const resolveDbPath = join(resolveDbDirectory, lastLoadedProject ? lastLoadedProject : config.database.filename);
+
+// project files
 export const lastLoadedProjectConfigPath = join(getAppDataPath(), 'config.json');
 export const uploadsFolderPath = join(getAppDataPath(), 'uploads');
-
 let lastLoadedProject;
 
 try {
@@ -88,14 +93,6 @@
 }
 
 const configDbDirectory = lastLoadedProject ? 'uploads' : config.database.directory;
-
-=======
-//TODO: we only need one when they are all in the same folder
-export const resolveExternalsDirectory = join(isProduction ? getAppDataPath() : currentDirectory, 'external');
->>>>>>> 71092afc
-// path to public db
-export const resolveDbDirectory = join(testDbStartDirectory, isTest ? config.database.testdb : configDbDirectory);
-export const resolveDbPath = join(resolveDbDirectory, lastLoadedProject ? lastLoadedProject : config.database.filename);
 
 export const pathToStartDb = isTest
   ? join(currentDirectory, '../', config.database.testdb, config.database.filename)
