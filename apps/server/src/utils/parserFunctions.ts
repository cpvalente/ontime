--- conflicted
+++ resolved
@@ -144,15 +144,12 @@
 
     const viewSettings = {
       overrideStyles: v.overrideStyles ?? dbModel.viewSettings.overrideStyles,
-<<<<<<< HEAD
       normalColor: v.normalColor ?? dbModel.viewSettings.normalColor,
       warningColor: v.warningColor ?? dbModel.viewSettings.warningColor,
       warningThreshold: v.warningThreshold ?? dbModel.viewSettings.warningThreshold,
       dangerColor: v.dangerColor ?? dbModel.viewSettings.dangerColor,
       dangerThreshold: v.dangerThreshold ?? dbModel.viewSettings.dangerThreshold,
-=======
       endMessage: v.endMessage ?? dbModel.viewSettings.endMessage,
->>>>>>> 38654f89
     };
 
     // write to db
