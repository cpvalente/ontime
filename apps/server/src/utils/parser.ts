--- conflicted
+++ resolved
@@ -369,13 +369,9 @@
   // Import OSC settings if any
   returnData.osc = parseOsc(jsonData) ?? dbModel.osc;
   // Import HTTP settings if any
-<<<<<<< HEAD
-  // returnData.http = parseHttp(jsonData, enforce);
+  returnData.http = parseHttp(jsonData) ?? dbModel.http;
   // Import GoogleSheet settings if any
   returnData.googleSheet = parseGoogleSheet(jsonData, true);
-=======
-  returnData.http = parseHttp(jsonData) ?? dbModel.http;
->>>>>>> c4d65dbe
 
   return returnData as DatabaseModel;
 };
