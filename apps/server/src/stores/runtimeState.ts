--- conflicted
+++ resolved
@@ -290,12 +290,9 @@
   runtimeState.timer.addedTime = 0;
 
   runtimeState.timer.expectedFinish = getExpectedFinish(runtimeState);
-<<<<<<< HEAD
 
   runtimeState.blockState.startedAt = null;
-=======
   return runtimeState.eventNow.id;
->>>>>>> fb09631d
 }
 
 /**
