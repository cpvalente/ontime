--- conflicted
+++ resolved
@@ -49,11 +49,7 @@
     this.wss.on('connection', (ws) => {
       let clientId = getRandomName();
       this.clientIds.add(clientId);
-<<<<<<< HEAD
-      logger.info(LogOrigin.Rx, `${this.wss.clients.size} Connections with new: ${clientId}`);
-=======
-      logger.info('CLIENT', `${this.wss.clients.size} Connections with new: ${clientId}`);
->>>>>>> db1155ce
+      logger.info(LogOrigin.Client, `${this.wss.clients.size} Connections with new: ${clientId}`);
 
       // send store payload on connect
       ws.send(
@@ -73,11 +69,7 @@
       ws.on('error', console.error);
 
       ws.on('close', () => {
-<<<<<<< HEAD
-        logger.info(LogOrigin.Rx, `${this.wss.clients.size} Connections with disconnected: ${clientId}`);
-=======
-        logger.info('CLIENT', `${this.wss.clients.size} Connections with disconnected: ${clientId}`);
->>>>>>> db1155ce
+        logger.info(LogOrigin.Client, `${this.wss.clients.size} Connections with disconnected: ${clientId}`);
         this.clientIds.delete(clientId);
       });
 
@@ -106,7 +98,7 @@
               clientId = payload;
               this.clientIds.delete(previousName);
               this.clientIds.add(clientId);
-              logger.info('CLIENT', `Client ${previousName} renamed to ${clientId}`);
+              logger.info(LogOrigin.Client, `Client ${previousName} renamed to ${clientId}`);
             }
             ws.send(
               JSON.stringify({
