--- conflicted
+++ resolved
@@ -116,11 +116,7 @@
 
           // Protocol specific stuff handled above
           try {
-<<<<<<< HEAD
             const reply = dispatchFromAdapter(type, payload, 'ws');
-=======
-            const reply = dispatchFromAdapter(type, { payload }, 'ws');
->>>>>>> f9b1880e
             if (reply) {
               ws.send(
                 JSON.stringify({
