{
  "name": "ontime-server",
  "type": "module",
  "main": "src/index.ts",
<<<<<<< HEAD
  "version": "2.8.2",
=======
  "version": "2.8.1-rc-table",
>>>>>>> e16913cb
  "exports": "./src/index.js",
  "dependencies": {
    "body-parser": "^1.20.0",
    "cors": "^2.8.5",
    "dotenv": "^16.0.1",
    "express": "^4.18.2",
    "express-session": "^1.17.3",
    "express-static-gzip": "^2.1.7",
    "express-validator": "^6.14.2",
    "lowdb": "^5.0.5",
    "multer": "^1.4.5-lts.1",
    "node-osc": "^8.0.10",
    "node-xlsx": "^0.21.0",
    "ontime-utils": "workspace:*",
    "passport": "^0.6.0",
    "passport-local": "~1.0.0",
    "ws": "^8.13.0"
  },
  "devDependencies": {
    "@types/express": "^4.17.17",
    "@types/node": "^16.11.7",
    "@types/node-osc": "^6.0.0",
    "@types/websocket": "^1.0.5",
    "@typescript-eslint/eslint-plugin": "^5.48.1",
    "@typescript-eslint/parser": "^5.48.1",
    "esbuild": "^0.17.5",
    "eslint": "^8.31.0",
    "eslint-plugin-prettier": "^4.2.1",
    "nodemon": "^2.0.20",
    "ontime-types": "workspace:*",
    "prettier": "^2.8.3",
    "shx": "^0.3.4",
    "ts-node": "^10.9.1",
    "typescript": "^4.9.4",
    "vitest": "^0.30.1"
  },
  "scripts": {
    "addversion": "node -p \"'export const ONTIME_VERSION = ' + JSON.stringify(require('../../package.json').version) + ';'\" > src/ONTIME_VERSION.js",
    "setdb": "shx cp ../../demo-db/db.json src/preloaded-db/db.json",
    "postinstall": "pnpm addversion && pnpm setdb",
    "dev": "cross-env NODE_ENV=development nodemon --exec \"ts-node-esm\" ./src/index.ts",
    "dev:inspect": "cross-env NODE_ENV=development nodemon --exec \"node --inspect --loader ts-node/esm\" ./src/index.ts",
    "dev:test": "cross-env IS_TEST=true nodemon --exec \"ts-node-esm\" ./src/index.ts",
    "prebuild": "pnpm setdb",
    "build": "pnpm prebuild && esbuild src/app.ts --log-level=error --platform=node --format=cjs --bundle --minify --outfile=dist/index.cjs",
    "build:local": "pnpm prebuild && esbuild src/index.ts --log-level=error --platform=node --format=cjs --bundle --minify --outfile=dist/index.cjs",
    "build:docker": "pnpm prebuild && esbuild src/index.ts --log-level=error --platform=node --format=cjs --minify --bundle --outfile=dist/docker.cjs",
    "build:debug": "pnpm prebuild && esbuild src/app.ts --platform=node --format=cjs --bundle --outfile=dist/index.cjs",
    "lint": "eslint .",
    "test": "vitest",
    "test:pipeline": "vitest run",
    "typecheck": "tsc --noEmit",
    "cleanup": "rm -rf .turbo && rm -rf node_modules && rm -rf dist"
  }
}<|MERGE_RESOLUTION|>--- conflicted
+++ resolved
@@ -2,11 +2,7 @@
   "name": "ontime-server",
   "type": "module",
   "main": "src/index.ts",
-<<<<<<< HEAD
-  "version": "2.8.2",
-=======
   "version": "2.8.1-rc-table",
->>>>>>> e16913cb
   "exports": "./src/index.js",
   "dependencies": {
     "body-parser": "^1.20.0",
