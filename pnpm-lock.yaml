--- conflicted
+++ resolved
@@ -318,14 +318,9 @@
         specifier: ^9.0.2
         version: 9.0.2
       node-xlsx:
-<<<<<<< HEAD
-        specifier: ^0.21.0
-        version: 0.21.0
-      ntp-time-sync: 0.3.1
-=======
         specifier: ^0.23.0
         version: 0.23.0
->>>>>>> fad8d2a9
+      ntp-time-sync: 0.3.1
       ontime-utils:
         specifier: workspace:*
         version: link:../../packages/utils
@@ -3598,6 +3593,7 @@
   /ansi-regex@5.0.1:
     resolution: {integrity: sha512-quJQXlTSUGL2LH9SUXo8VwsY4soanhgo6LNSm84E1LBcE8s3O0wpdiRzyR9z/ZZJMlMWv37qOOb9pdJlMUEKFQ==}
     engines: {node: '>=8'}
+    dev: true
 
   /ansi-regex@6.0.1:
     resolution: {integrity: sha512-n5M855fKb2SsfMIiFFoVrABHJC8QtHwVx+mHWP3QcEqBHYienj5dHSgjbxtC0WEZXYt4wcD6zrQElDPhFuZgfA==}
@@ -4674,18 +4670,16 @@
     engines: {node: '>=10'}
     dev: true
 
-<<<<<<< HEAD
+  /eastasianwidth@0.2.0:
+    resolution: {integrity: sha512-I88TYZWc9XiYHRQ4/3c5rjjfgkjhLyW2luGIheGERbNQ6OY7yTybanSpDXZa8y7VUP9YmDcYa+eyq4ca7iLqWA==}
+    dev: true
+
   /easymidi/3.1.0:
     resolution: {integrity: sha512-bxEwfPysM1L+SO/qwHaYu9dvTxw2QHFjGV9EMzqGQJbhEP2MupKpg6eJMkj+uoXN0Ep1JhVPLbNLPmt3UkZRTw==}
     engines: {node: '>=14.15'}
     dependencies:
       '@julusian/midi': 3.1.0
     dev: false
-=======
-  /eastasianwidth@0.2.0:
-    resolution: {integrity: sha512-I88TYZWc9XiYHRQ4/3c5rjjfgkjhLyW2luGIheGERbNQ6OY7yTybanSpDXZa8y7VUP9YmDcYa+eyq4ca7iLqWA==}
-    dev: true
->>>>>>> fad8d2a9
 
   /ee-first@1.1.1:
     resolution: {integrity: sha512-WMwm9LhRUo+WUaRN+vRuETqG89IgZphVSNkdFgeb6sS/E4OrDIN7t48CAewSHXc6C8lefD8KKfr5vY61brQlow==}
@@ -4769,6 +4763,7 @@
 
   /emoji-regex@8.0.0:
     resolution: {integrity: sha512-MSjYzcWNOA0ewAHpz0MxpYFvwg6yjy1NG3xteoqz644VCo/RPgnr1/GGt+ic3iJTzQ8Eu3TdM14SawnVUmGE6A==}
+    dev: true
 
   /emoji-regex@9.2.2:
     resolution: {integrity: sha512-L18DaJsXSUk2+42pv8mLs5jJT2hqFkFE4j21wOmgbUqsZ2hL72NsUU785g9RXgo3s0ZNgVl42TiHp3ZtOv/Vyg==}
@@ -6065,6 +6060,7 @@
   /is-fullwidth-code-point@3.0.0:
     resolution: {integrity: sha512-zymm5+u+sCsSWyD9qNaejV3DFvhCKclKdizYaJUuHA83RLjb7nSuGnddCHGv0hk+KY7BMAlsWeK4Ueg6EV6XQg==}
     engines: {node: '>=8'}
+    dev: true
 
   /is-fullwidth-code-point@4.0.0:
     resolution: {integrity: sha512-O4L094N2/dZ7xqVdrXhh9r1KODPJpFms8B5sGdJLPy664AgvXsreZUyCQQNItZRDlYug4xStLjNp/sz3HvBowQ==}
@@ -6858,7 +6854,20 @@
     engines: {node: '>=10'}
     dev: true
 
-<<<<<<< HEAD
+  /npm-run-path@4.0.1:
+    resolution: {integrity: sha512-S48WzZW777zhNIrn7gxOlISNAqi9ZC/uQFnRdbeIHhZhCA6UqpkOT8T1G7BvfdgP4Er8gF4sUbaS0i7QvIfCWw==}
+    engines: {node: '>=8'}
+    dependencies:
+      path-key: 3.1.1
+    dev: true
+
+  /npm-run-path@5.1.0:
+    resolution: {integrity: sha512-sJOdmRGrY2sjNTRMbSvluQqg+8X7ZK61yvzBEIDhz4f8z1TZFYABsqjjCBd/0PUNE9M6QDgHJXQkGUEm7Q+l9Q==}
+    engines: {node: ^12.20.0 || ^14.13.1 || >=16.0.0}
+    dependencies:
+      path-key: 4.0.0
+    dev: true
+
   /ntp-packet-parser/0.3.1:
     resolution: {integrity: sha512-bzg5oAy4zNrsyFkGPBNCG2EY63mTFOVdndWpakePs37oSZgaKe+l9HuVGn9oR4IfYcp0d9vYXVPDY36rW8CwTQ==}
     engines: {node: ^14 || ^16 || ^18}
@@ -6870,21 +6879,6 @@
     dependencies:
       ntp-packet-parser: 0.3.1
     dev: false
-=======
-  /npm-run-path@4.0.1:
-    resolution: {integrity: sha512-S48WzZW777zhNIrn7gxOlISNAqi9ZC/uQFnRdbeIHhZhCA6UqpkOT8T1G7BvfdgP4Er8gF4sUbaS0i7QvIfCWw==}
-    engines: {node: '>=8'}
-    dependencies:
-      path-key: 3.1.1
-    dev: true
-
-  /npm-run-path@5.1.0:
-    resolution: {integrity: sha512-sJOdmRGrY2sjNTRMbSvluQqg+8X7ZK61yvzBEIDhz4f8z1TZFYABsqjjCBd/0PUNE9M6QDgHJXQkGUEm7Q+l9Q==}
-    engines: {node: ^12.20.0 || ^14.13.1 || >=16.0.0}
-    dependencies:
-      path-key: 4.0.0
-    dev: true
->>>>>>> fad8d2a9
 
   /nwsapi@2.2.2:
     resolution: {integrity: sha512-90yv+6538zuvUMnN+zCr8LuV6bPFdq50304114vJYJ8RDyK8D5O9Phpbd6SZWgI7PwzmmfN1upeOJlvybDSgCw==}
@@ -7156,7 +7150,12 @@
     engines: {node: '>=8.6'}
     dev: true
 
-<<<<<<< HEAD
+  /pidtree@0.6.0:
+    resolution: {integrity: sha512-eG2dWTVw5bzqGRztnHExczNxt5VGsE6OwTeCG3fdUf9KBsZzO3R5OIIIzWR+iZA0NtZ+RDVdaoE2dK1cn6jH4g==}
+    engines: {node: '>=0.10'}
+    hasBin: true
+    dev: true
+
   /pkg-prebuilds/0.2.1:
     resolution: {integrity: sha512-FdOlDiRqRL7i9aYzQflhGWCoiJf/8u6Qgzq48gKsRDYejtfjvGb1U5QGSzllcqpNg2a8Swx/9fMgtuVefwU+zw==}
     engines: {node: '>= 14.15.0'}
@@ -7164,13 +7163,6 @@
     dependencies:
       yargs: 17.6.2
     dev: false
-=======
-  /pidtree@0.6.0:
-    resolution: {integrity: sha512-eG2dWTVw5bzqGRztnHExczNxt5VGsE6OwTeCG3fdUf9KBsZzO3R5OIIIzWR+iZA0NtZ+RDVdaoE2dK1cn6jH4g==}
-    engines: {node: '>=0.10'}
-    hasBin: true
-    dev: true
->>>>>>> fad8d2a9
 
   /pkg-types@1.0.2:
     resolution: {integrity: sha512-hM58GKXOcj8WTqUXnsQyJYXdeAPbythQgEF3nTcEo+nkD49chjQ9IKm/QJy9xf6JakXptz86h7ecP2024rrLaQ==}
@@ -7982,6 +7974,7 @@
       emoji-regex: 8.0.0
       is-fullwidth-code-point: 3.0.0
       strip-ansi: 6.0.1
+    dev: true
 
   /string-width@5.1.2:
     resolution: {integrity: sha512-HnLOCR3vjcY8beoNLtcjZ5/nxn2afmME6lhrDrebokqMap+XbeW8n9TXpPDOqdGK5qcI3oT0GKTW6wC7EMiVqA==}
@@ -8032,6 +8025,7 @@
     engines: {node: '>=8'}
     dependencies:
       ansi-regex: 5.0.1
+    dev: true
 
   /strip-ansi@7.1.0:
     resolution: {integrity: sha512-iq6eVVI64nQQTRYq2KtEg2d2uU7LElhTJwsH4YzIHZshxlgZms/wIc4VoDQTlG/IvVIrBKG06CrZnp0qv7hkcQ==}
@@ -9040,6 +9034,7 @@
       ansi-styles: 4.3.0
       string-width: 4.2.3
       strip-ansi: 6.0.1
+    dev: true
 
   /wrap-ansi@8.1.0:
     resolution: {integrity: sha512-si7QWI6zUMq56bESFvagtmzMdGOtoxfR+Sez11Mobfc7tm+VkUckk9bW2UeffTGVUbOksxmSw0AA2gs8g71NCQ==}
